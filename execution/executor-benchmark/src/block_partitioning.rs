// Copyright © Aptos Foundation

<<<<<<< HEAD
use crate::{metrics::TIMER, pipeline::ExecuteBlockMessage};
use aptos_block_partitioner::{build_partitioner_from_envvar, BlockPartitioner};
=======
use crate::pipeline::ExecuteBlockMessage;
use aptos_block_partitioner::{
    sharded_block_partitioner::ShardedBlockPartitioner, BlockPartitionerConfig,
};
>>>>>>> 6c07ab37
use aptos_crypto::HashValue;
use aptos_logger::info;
use aptos_types::{
    block_executor::partitioner::{ExecutableBlock, ExecutableTransactions},
    transaction::Transaction,
};
use std::time::Instant;

pub(crate) struct BlockPartitioningStage {
    num_executor_shards: usize,
    num_blocks_processed: usize,
    maybe_partitioner: Option<Box<dyn BlockPartitioner>>,
}

impl BlockPartitioningStage {
<<<<<<< HEAD
    pub fn new(num_executor_shards: usize) -> Self {
        let maybe_partitioner = if num_executor_shards <= 1 {
            None
        } else {
            //TODO: build partitioner from configuration.
            Some(build_partitioner_from_envvar(Some(num_executor_shards)))
=======
    pub fn new(num_shards: usize, partition_last_round: bool) -> Self {
        let maybe_partitioner = if num_shards <= 1 {
            None
        } else {
            info!("Starting a sharded block partitioner with {} shards and last round partitioning {}", num_shards, partition_last_round);
            let partitioner = BlockPartitionerConfig::default()
                .num_shards(num_shards)
                .max_partitioning_rounds(4)
                .cross_shard_dep_avoid_threshold(0.95)
                .partition_last_round(partition_last_round)
                .build();
            Some(partitioner)
>>>>>>> 6c07ab37
        };

        Self {
            num_executor_shards,
            num_blocks_processed: 0,
            maybe_partitioner,
        }
    }

    pub fn process(&mut self, mut txns: Vec<Transaction>) -> ExecuteBlockMessage {
        let current_block_start_time = Instant::now();
        info!(
            "In iteration {}, received {:?} transactions.",
            self.num_blocks_processed,
            txns.len()
        );
        let block_id = HashValue::random();
        let block: ExecutableBlock = match &self.maybe_partitioner {
            None => (block_id, txns).into(),
            Some(partitioner) => {
                let last_txn = txns.pop().unwrap();
                let analyzed_transactions = txns.into_iter().map(|t| t.into()).collect();
<<<<<<< HEAD
                let timer = TIMER.with_label_values(&["partition"]).start_timer();
                let mut sub_blocks =
                    partitioner.partition(analyzed_transactions, self.num_executor_shards);
                timer.stop_and_record();
                sub_blocks
                    .last_mut()
                    .unwrap()
                    .sub_blocks
                    .last_mut()
                    .unwrap()
                    .transactions
                    .push(TransactionWithDependencies::new(
                        last_txn.into(),
                        CrossShardDependencies::default(),
                    ));
                ExecutableBlock::new(block_id, ExecutableTransactions::Sharded(sub_blocks))
=======
                let mut partitioned_txns = partitioner.partition(analyzed_transactions);
                partitioned_txns.add_checkpoint_txn(last_txn);
                ExecutableBlock::new(block_id, ExecutableTransactions::Sharded(partitioned_txns))
>>>>>>> 6c07ab37
            },
        };
        self.num_blocks_processed += 1;
        ExecuteBlockMessage {
            current_block_start_time,
            partition_time: Instant::now().duration_since(current_block_start_time),
            block,
        }
    }
}<|MERGE_RESOLUTION|>--- conflicted
+++ resolved
@@ -1,14 +1,7 @@
 // Copyright © Aptos Foundation
 
-<<<<<<< HEAD
-use crate::{metrics::TIMER, pipeline::ExecuteBlockMessage};
-use aptos_block_partitioner::{build_partitioner_from_envvar, BlockPartitioner};
-=======
 use crate::pipeline::ExecuteBlockMessage;
-use aptos_block_partitioner::{
-    sharded_block_partitioner::ShardedBlockPartitioner, BlockPartitionerConfig,
-};
->>>>>>> 6c07ab37
+use aptos_block_partitioner::{sharded_block_partitioner::ShardedBlockPartitioner, BlockPartitionerConfig, BlockPartitioner, build_partitioner_from_envvar};
 use aptos_crypto::HashValue;
 use aptos_logger::info;
 use aptos_types::{
@@ -16,6 +9,7 @@
     transaction::Transaction,
 };
 use std::time::Instant;
+use crate::metrics::TIMER;
 
 pub(crate) struct BlockPartitioningStage {
     num_executor_shards: usize,
@@ -24,31 +18,17 @@
 }
 
 impl BlockPartitioningStage {
-<<<<<<< HEAD
-    pub fn new(num_executor_shards: usize) -> Self {
-        let maybe_partitioner = if num_executor_shards <= 1 {
-            None
-        } else {
-            //TODO: build partitioner from configuration.
-            Some(build_partitioner_from_envvar(Some(num_executor_shards)))
-=======
     pub fn new(num_shards: usize, partition_last_round: bool) -> Self {
         let maybe_partitioner = if num_shards <= 1 {
             None
         } else {
             info!("Starting a sharded block partitioner with {} shards and last round partitioning {}", num_shards, partition_last_round);
-            let partitioner = BlockPartitionerConfig::default()
-                .num_shards(num_shards)
-                .max_partitioning_rounds(4)
-                .cross_shard_dep_avoid_threshold(0.95)
-                .partition_last_round(partition_last_round)
-                .build();
+            let partitioner = build_partitioner_from_envvar(Some(num_shards));
             Some(partitioner)
->>>>>>> 6c07ab37
         };
 
         Self {
-            num_executor_shards,
+            num_executor_shards: num_shards,
             num_blocks_processed: 0,
             maybe_partitioner,
         }
@@ -67,28 +47,11 @@
             Some(partitioner) => {
                 let last_txn = txns.pop().unwrap();
                 let analyzed_transactions = txns.into_iter().map(|t| t.into()).collect();
-<<<<<<< HEAD
                 let timer = TIMER.with_label_values(&["partition"]).start_timer();
-                let mut sub_blocks =
-                    partitioner.partition(analyzed_transactions, self.num_executor_shards);
                 timer.stop_and_record();
-                sub_blocks
-                    .last_mut()
-                    .unwrap()
-                    .sub_blocks
-                    .last_mut()
-                    .unwrap()
-                    .transactions
-                    .push(TransactionWithDependencies::new(
-                        last_txn.into(),
-                        CrossShardDependencies::default(),
-                    ));
-                ExecutableBlock::new(block_id, ExecutableTransactions::Sharded(sub_blocks))
-=======
-                let mut partitioned_txns = partitioner.partition(analyzed_transactions);
+                let mut partitioned_txns = partitioner.partition(analyzed_transactions, self.num_executor_shards);
                 partitioned_txns.add_checkpoint_txn(last_txn);
                 ExecutableBlock::new(block_id, ExecutableTransactions::Sharded(partitioned_txns))
->>>>>>> 6c07ab37
             },
         };
         self.num_blocks_processed += 1;
