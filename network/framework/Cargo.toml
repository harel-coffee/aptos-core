[package]
name = "aptos-network2"
version = "0.1.0"
edition = "2021"

# See more keys and their definitions at https://doc.rust-lang.org/cargo/reference/manifest.html

[dependencies]
anyhow = { workspace = true }
aptos-bitvec = { workspace = true }
aptos-compression = { workspace = true }
aptos-config = { workspace = true }
aptos-crypto = { workspace = true }
aptos-event-notifications = { workspace = true }
aptos-id-generator = { workspace = true }
aptos-infallible = { workspace = true }
aptos-logger = { workspace = true }
aptos-memsocket = { workspace = true, optional = true }
aptos-metrics-core = { workspace = true }
aptos-netcore = { workspace = true }
#aptos-network= { workspace = true }
#aptos-network-discovery = { workspace = true }
aptos-num-variants = { workspace = true }
aptos-peer-monitoring-service-types = { workspace = true }
aptos-proptest-helpers = { workspace = true, optional = true }
aptos-runtimes = { workspace = true }
aptos-short-hex-str = { workspace = true }
aptos-time-service = { workspace = true }
aptos-types = { workspace = true }
arc-swap = { workspace = true }
async-channel = { workspace = true }
async-trait = { workspace = true }
bcs = { workspace = true }
bytes = { workspace = true }
futures = { workspace = true }
futures-core = { workspace = true }
futures-util = { workspace = true }
hex = { workspace = true }
itertools = { workspace = true }
maplit = { workspace = true }
once_cell = { workspace = true }
ordered-float = { workspace = true }
pin-project = { workspace = true }
<<<<<<< HEAD
prometheus = { workspace = true }
proptest ={ workspace = true, optional = true }
=======
proptest = { workspace = true, optional = true }
>>>>>>> 685ddcd6
proptest-derive = { workspace = true, optional = true }
protobuf = { workspace = true }
rand = { workspace = true, features = ["small_rng"] }
# Note: we cannot rely on the workspace version of rand. So we use this workaround. See:
# https://github.com/aptos-labs/aptos-core/blob/main/state-sync/aptos-data-client/Cargo.toml#L41.
# See also https://github.com/aptos-labs/aptos-core/issues/13031
rand_latest = { package = "rand", version = "0.8.5" }
serde = { workspace = true }
serde_bytes = { workspace = true }
serde_json = { workspace = true }
thiserror = { workspace = true }
tokio = { workspace = true }
tokio-retry = { workspace = true }
tokio-stream = { workspace = true }
tokio-util = { workspace = true }

[dev-dependencies]
aptos-bitvec = { workspace = true, features = ["fuzzing"] }
aptos-config = { workspace = true, features = ["testing"] }
aptos-memsocket = { workspace = true }
aptos-netcore = { workspace = true, features = ["testing"] }
aptos-proptest-helpers = { workspace = true }
aptos-time-service = { workspace = true, features = ["testing"] }
aptos-types = { workspace = true, features = ["fuzzing"] }
proptest = { workspace = true }
proptest-derive = { workspace = true }
rand_core = { workspace = true }
console-subscriber = { workspace = true }

[features]
default = []
fuzzing = ["aptos-bitvec/fuzzing", "aptos-config/fuzzing", "aptos-crypto/fuzzing", "aptos-types/fuzzing", "aptos-proptest-helpers", "aptos-time-service/testing", "aptos-types/fuzzing", "aptos-memsocket/testing", "aptos-netcore/fuzzing", "proptest", "proptest-derive"]
testing = ["aptos-config/testing", "aptos-time-service/testing", "aptos-memsocket/testing", "aptos-netcore/testing"]

[package.metadata.cargo-machete]
ignored = ["serde_bytes"]<|MERGE_RESOLUTION|>--- conflicted
+++ resolved
@@ -41,12 +41,8 @@
 once_cell = { workspace = true }
 ordered-float = { workspace = true }
 pin-project = { workspace = true }
-<<<<<<< HEAD
 prometheus = { workspace = true }
 proptest ={ workspace = true, optional = true }
-=======
-proptest = { workspace = true, optional = true }
->>>>>>> 685ddcd6
 proptest-derive = { workspace = true, optional = true }
 protobuf = { workspace = true }
 rand = { workspace = true, features = ["small_rng"] }
