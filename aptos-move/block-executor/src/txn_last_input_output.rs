--- conflicted
+++ resolved
@@ -4,12 +4,8 @@
 use crate::{
     captured_reads::CapturedReads,
     errors::Error,
-<<<<<<< HEAD
-    task::{ExecutionStatus, Transaction, TransactionOutput},
+    task::{ExecutionStatus, TransactionOutput},
     txn_provider::TxnIndexProvider,
-=======
-    task::{ExecutionStatus, TransactionOutput},
->>>>>>> a1f299cb
 };
 use aptos_mvhashmap::types::TxnIndex;
 use aptos_types::{
