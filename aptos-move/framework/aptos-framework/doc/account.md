
<a id="0x1_account"></a>

# Module `0x1::account`



-  [Struct `KeyRotation`](#0x1_account_KeyRotation)
-  [Struct `KeyRotationToMultiPublicKey`](#0x1_account_KeyRotationToMultiPublicKey)
-  [Resource `Account`](#0x1_account_Account)
-  [Struct `KeyRotationEvent`](#0x1_account_KeyRotationEvent)
-  [Struct `CoinRegisterEvent`](#0x1_account_CoinRegisterEvent)
-  [Struct `CoinRegister`](#0x1_account_CoinRegister)
-  [Struct `CapabilityOffer`](#0x1_account_CapabilityOffer)
-  [Struct `RotationCapability`](#0x1_account_RotationCapability)
-  [Struct `SignerCapability`](#0x1_account_SignerCapability)
-  [Resource `OriginatingAddress`](#0x1_account_OriginatingAddress)
-  [Struct `RotationProofChallenge`](#0x1_account_RotationProofChallenge)
-  [Struct `RotationCapabilityOfferProofChallenge`](#0x1_account_RotationCapabilityOfferProofChallenge)
-  [Struct `SignerCapabilityOfferProofChallenge`](#0x1_account_SignerCapabilityOfferProofChallenge)
-  [Struct `RotationCapabilityOfferProofChallengeV2`](#0x1_account_RotationCapabilityOfferProofChallengeV2)
-  [Struct `SignerCapabilityOfferProofChallengeV2`](#0x1_account_SignerCapabilityOfferProofChallengeV2)
-  [Enum `AccountPermission`](#0x1_account_AccountPermission)
-  [Constants](#@Constants_0)
-  [Function `check_rotation_permission`](#0x1_account_check_rotation_permission)
-  [Function `check_offering_permission`](#0x1_account_check_offering_permission)
-  [Function `grant_key_rotation_permission`](#0x1_account_grant_key_rotation_permission)
-  [Function `grant_key_offering_permission`](#0x1_account_grant_key_offering_permission)
-  [Function `initialize`](#0x1_account_initialize)
-  [Function `create_account_if_does_not_exist`](#0x1_account_create_account_if_does_not_exist)
-  [Function `create_account`](#0x1_account_create_account)
-  [Function `create_account_unchecked`](#0x1_account_create_account_unchecked)
-  [Function `exists_at`](#0x1_account_exists_at)
-  [Function `resource_exists_at`](#0x1_account_resource_exists_at)
-  [Function `get_guid_next_creation_num`](#0x1_account_get_guid_next_creation_num)
-  [Function `get_sequence_number`](#0x1_account_get_sequence_number)
-  [Function `originating_address`](#0x1_account_originating_address)
-  [Function `ensure_resource_exists`](#0x1_account_ensure_resource_exists)
-  [Function `increment_sequence_number`](#0x1_account_increment_sequence_number)
-  [Function `get_authentication_key`](#0x1_account_get_authentication_key)
-  [Function `rotate_authentication_key_internal`](#0x1_account_rotate_authentication_key_internal)
-  [Function `rotate_authentication_key_call`](#0x1_account_rotate_authentication_key_call)
-  [Function `rotate_authentication_key_call_to_public_key`](#0x1_account_rotate_authentication_key_call_to_public_key)
-  [Function `add_ed25519_backup_key_on_keyless_account`](#0x1_account_add_ed25519_backup_key_on_keyless_account)
    -  [Arguments](#@Arguments_1)
    -  [Aborts](#@Aborts_2)
    -  [Events](#@Events_3)
-  [Function `replace_ed25519_backup_key_on_keyless_account`](#0x1_account_replace_ed25519_backup_key_on_keyless_account)
    -  [Arguments](#@Arguments_4)
    -  [Aborts](#@Aborts_5)
    -  [Events](#@Events_6)
-  [Function `rotate_authentication_key`](#0x1_account_rotate_authentication_key)
-  [Function `rotate_authentication_key_with_rotation_capability`](#0x1_account_rotate_authentication_key_with_rotation_capability)
-  [Function `get_authentication_key_from_scheme_and_public_key_bytes`](#0x1_account_get_authentication_key_from_scheme_and_public_key_bytes)
-  [Function `offer_rotation_capability`](#0x1_account_offer_rotation_capability)
-  [Function `set_originating_address`](#0x1_account_set_originating_address)
-  [Function `is_rotation_capability_offered`](#0x1_account_is_rotation_capability_offered)
-  [Function `get_rotation_capability_offer_for`](#0x1_account_get_rotation_capability_offer_for)
-  [Function `revoke_rotation_capability`](#0x1_account_revoke_rotation_capability)
-  [Function `revoke_any_rotation_capability`](#0x1_account_revoke_any_rotation_capability)
-  [Function `offer_signer_capability`](#0x1_account_offer_signer_capability)
-  [Function `is_signer_capability_offered`](#0x1_account_is_signer_capability_offered)
-  [Function `get_signer_capability_offer_for`](#0x1_account_get_signer_capability_offer_for)
-  [Function `revoke_signer_capability`](#0x1_account_revoke_signer_capability)
-  [Function `revoke_any_signer_capability`](#0x1_account_revoke_any_signer_capability)
-  [Function `create_authorized_signer`](#0x1_account_create_authorized_signer)
-  [Function `assert_account_resource_with_error`](#0x1_account_assert_account_resource_with_error)
-  [Function `assert_valid_rotation_proof_signature_and_get_auth_key`](#0x1_account_assert_valid_rotation_proof_signature_and_get_auth_key)
-  [Function `update_auth_key_and_originating_address_table`](#0x1_account_update_auth_key_and_originating_address_table)
-  [Function `create_resource_address`](#0x1_account_create_resource_address)
-  [Function `create_resource_account`](#0x1_account_create_resource_account)
-  [Function `create_framework_reserved_account`](#0x1_account_create_framework_reserved_account)
-  [Function `create_guid`](#0x1_account_create_guid)
-  [Function `new_event_handle`](#0x1_account_new_event_handle)
-  [Function `register_coin`](#0x1_account_register_coin)
-  [Function `create_signer_with_capability`](#0x1_account_create_signer_with_capability)
-  [Function `get_signer_capability_address`](#0x1_account_get_signer_capability_address)
-  [Function `verify_signed_message`](#0x1_account_verify_signed_message)
-  [Specification](#@Specification_7)
    -  [High-level Requirements](#high-level-req)
    -  [Module-level Specification](#module-level-spec)
    -  [Function `initialize`](#@Specification_7_initialize)
    -  [Function `create_account_if_does_not_exist`](#@Specification_7_create_account_if_does_not_exist)
    -  [Function `create_account`](#@Specification_7_create_account)
    -  [Function `create_account_unchecked`](#@Specification_7_create_account_unchecked)
    -  [Function `exists_at`](#@Specification_7_exists_at)
    -  [Function `get_guid_next_creation_num`](#@Specification_7_get_guid_next_creation_num)
    -  [Function `get_sequence_number`](#@Specification_7_get_sequence_number)
    -  [Function `originating_address`](#@Specification_7_originating_address)
    -  [Function `increment_sequence_number`](#@Specification_7_increment_sequence_number)
    -  [Function `get_authentication_key`](#@Specification_7_get_authentication_key)
    -  [Function `rotate_authentication_key_internal`](#@Specification_7_rotate_authentication_key_internal)
    -  [Function `rotate_authentication_key_call`](#@Specification_7_rotate_authentication_key_call)
    -  [Function `rotate_authentication_key`](#@Specification_7_rotate_authentication_key)
    -  [Function `rotate_authentication_key_with_rotation_capability`](#@Specification_7_rotate_authentication_key_with_rotation_capability)
    -  [Function `offer_rotation_capability`](#@Specification_7_offer_rotation_capability)
    -  [Function `set_originating_address`](#@Specification_7_set_originating_address)
    -  [Function `is_rotation_capability_offered`](#@Specification_7_is_rotation_capability_offered)
    -  [Function `get_rotation_capability_offer_for`](#@Specification_7_get_rotation_capability_offer_for)
    -  [Function `revoke_rotation_capability`](#@Specification_7_revoke_rotation_capability)
    -  [Function `revoke_any_rotation_capability`](#@Specification_7_revoke_any_rotation_capability)
    -  [Function `offer_signer_capability`](#@Specification_7_offer_signer_capability)
    -  [Function `is_signer_capability_offered`](#@Specification_7_is_signer_capability_offered)
    -  [Function `get_signer_capability_offer_for`](#@Specification_7_get_signer_capability_offer_for)
    -  [Function `revoke_signer_capability`](#@Specification_7_revoke_signer_capability)
    -  [Function `revoke_any_signer_capability`](#@Specification_7_revoke_any_signer_capability)
    -  [Function `create_authorized_signer`](#@Specification_7_create_authorized_signer)
    -  [Function `assert_valid_rotation_proof_signature_and_get_auth_key`](#@Specification_7_assert_valid_rotation_proof_signature_and_get_auth_key)
    -  [Function `update_auth_key_and_originating_address_table`](#@Specification_7_update_auth_key_and_originating_address_table)
    -  [Function `create_resource_address`](#@Specification_7_create_resource_address)
    -  [Function `create_resource_account`](#@Specification_7_create_resource_account)
    -  [Function `create_framework_reserved_account`](#@Specification_7_create_framework_reserved_account)
    -  [Function `create_guid`](#@Specification_7_create_guid)
    -  [Function `new_event_handle`](#@Specification_7_new_event_handle)
    -  [Function `register_coin`](#@Specification_7_register_coin)
    -  [Function `create_signer_with_capability`](#@Specification_7_create_signer_with_capability)
    -  [Function `verify_signed_message`](#@Specification_7_verify_signed_message)


<pre><code><b>use</b> <a href="../../aptos-stdlib/../move-stdlib/doc/bcs.md#0x1_bcs">0x1::bcs</a>;
<b>use</b> <a href="chain_id.md#0x1_chain_id">0x1::chain_id</a>;
<b>use</b> <a href="create_signer.md#0x1_create_signer">0x1::create_signer</a>;
<b>use</b> <a href="../../aptos-stdlib/doc/ed25519.md#0x1_ed25519">0x1::ed25519</a>;
<b>use</b> <a href="../../aptos-stdlib/../move-stdlib/doc/error.md#0x1_error">0x1::error</a>;
<b>use</b> <a href="event.md#0x1_event">0x1::event</a>;
<b>use</b> <a href="../../aptos-stdlib/../move-stdlib/doc/features.md#0x1_features">0x1::features</a>;
<b>use</b> <a href="../../aptos-stdlib/doc/from_bcs.md#0x1_from_bcs">0x1::from_bcs</a>;
<b>use</b> <a href="guid.md#0x1_guid">0x1::guid</a>;
<b>use</b> <a href="../../aptos-stdlib/../move-stdlib/doc/hash.md#0x1_hash">0x1::hash</a>;
<b>use</b> <a href="../../aptos-stdlib/doc/multi_ed25519.md#0x1_multi_ed25519">0x1::multi_ed25519</a>;
<b>use</b> <a href="../../aptos-stdlib/doc/multi_key.md#0x1_multi_key">0x1::multi_key</a>;
<b>use</b> <a href="../../aptos-stdlib/../move-stdlib/doc/option.md#0x1_option">0x1::option</a>;
<b>use</b> <a href="permissioned_signer.md#0x1_permissioned_signer">0x1::permissioned_signer</a>;
<b>use</b> <a href="../../aptos-stdlib/../move-stdlib/doc/signer.md#0x1_signer">0x1::signer</a>;
<b>use</b> <a href="../../aptos-stdlib/doc/single_key.md#0x1_single_key">0x1::single_key</a>;
<b>use</b> <a href="system_addresses.md#0x1_system_addresses">0x1::system_addresses</a>;
<b>use</b> <a href="../../aptos-stdlib/doc/table.md#0x1_table">0x1::table</a>;
<b>use</b> <a href="../../aptos-stdlib/doc/type_info.md#0x1_type_info">0x1::type_info</a>;
<b>use</b> <a href="../../aptos-stdlib/../move-stdlib/doc/vector.md#0x1_vector">0x1::vector</a>;
</code></pre>



<a id="0x1_account_KeyRotation"></a>

## Struct `KeyRotation`



<pre><code>#[<a href="event.md#0x1_event">event</a>]
<b>struct</b> <a href="account.md#0x1_account_KeyRotation">KeyRotation</a> <b>has</b> drop, store
</code></pre>



<details>
<summary>Fields</summary>


<dl>
<dt>
<code><a href="account.md#0x1_account">account</a>: <b>address</b></code>
</dt>
<dd>

</dd>
<dt>
<code>old_authentication_key: <a href="../../aptos-stdlib/../move-stdlib/doc/vector.md#0x1_vector">vector</a>&lt;u8&gt;</code>
</dt>
<dd>

</dd>
<dt>
<code>new_authentication_key: <a href="../../aptos-stdlib/../move-stdlib/doc/vector.md#0x1_vector">vector</a>&lt;u8&gt;</code>
</dt>
<dd>

</dd>
</dl>


</details>

<a id="0x1_account_KeyRotationToMultiPublicKey"></a>

## Struct `KeyRotationToMultiPublicKey`



<pre><code>#[<a href="event.md#0x1_event">event</a>]
<b>struct</b> <a href="account.md#0x1_account_KeyRotationToMultiPublicKey">KeyRotationToMultiPublicKey</a> <b>has</b> drop, store
</code></pre>



<details>
<summary>Fields</summary>


<dl>
<dt>
<code><a href="account.md#0x1_account">account</a>: <b>address</b></code>
</dt>
<dd>

</dd>
<dt>
<code>verified_public_key_bit_map: <a href="../../aptos-stdlib/../move-stdlib/doc/vector.md#0x1_vector">vector</a>&lt;u8&gt;</code>
</dt>
<dd>

</dd>
<dt>
<code>multi_public_key_scheme: u8</code>
</dt>
<dd>

</dd>
<dt>
<code>multi_public_key: <a href="../../aptos-stdlib/../move-stdlib/doc/vector.md#0x1_vector">vector</a>&lt;u8&gt;</code>
</dt>
<dd>

</dd>
<dt>
<code>authentication_key: <a href="../../aptos-stdlib/../move-stdlib/doc/vector.md#0x1_vector">vector</a>&lt;u8&gt;</code>
</dt>
<dd>

</dd>
</dl>


</details>

<a id="0x1_account_Account"></a>

## Resource `Account`

Resource representing an account.


<pre><code><b>struct</b> <a href="account.md#0x1_account_Account">Account</a> <b>has</b> store, key
</code></pre>



<details>
<summary>Fields</summary>


<dl>
<dt>
<code>authentication_key: <a href="../../aptos-stdlib/../move-stdlib/doc/vector.md#0x1_vector">vector</a>&lt;u8&gt;</code>
</dt>
<dd>

</dd>
<dt>
<code>sequence_number: u64</code>
</dt>
<dd>

</dd>
<dt>
<code>guid_creation_num: u64</code>
</dt>
<dd>

</dd>
<dt>
<code>coin_register_events: <a href="event.md#0x1_event_EventHandle">event::EventHandle</a>&lt;<a href="account.md#0x1_account_CoinRegisterEvent">account::CoinRegisterEvent</a>&gt;</code>
</dt>
<dd>

</dd>
<dt>
<code>key_rotation_events: <a href="event.md#0x1_event_EventHandle">event::EventHandle</a>&lt;<a href="account.md#0x1_account_KeyRotationEvent">account::KeyRotationEvent</a>&gt;</code>
</dt>
<dd>

</dd>
<dt>
<code>rotation_capability_offer: <a href="account.md#0x1_account_CapabilityOffer">account::CapabilityOffer</a>&lt;<a href="account.md#0x1_account_RotationCapability">account::RotationCapability</a>&gt;</code>
</dt>
<dd>

</dd>
<dt>
<code>signer_capability_offer: <a href="account.md#0x1_account_CapabilityOffer">account::CapabilityOffer</a>&lt;<a href="account.md#0x1_account_SignerCapability">account::SignerCapability</a>&gt;</code>
</dt>
<dd>

</dd>
</dl>


</details>

<a id="0x1_account_KeyRotationEvent"></a>

## Struct `KeyRotationEvent`



<pre><code><b>struct</b> <a href="account.md#0x1_account_KeyRotationEvent">KeyRotationEvent</a> <b>has</b> drop, store
</code></pre>



<details>
<summary>Fields</summary>


<dl>
<dt>
<code>old_authentication_key: <a href="../../aptos-stdlib/../move-stdlib/doc/vector.md#0x1_vector">vector</a>&lt;u8&gt;</code>
</dt>
<dd>

</dd>
<dt>
<code>new_authentication_key: <a href="../../aptos-stdlib/../move-stdlib/doc/vector.md#0x1_vector">vector</a>&lt;u8&gt;</code>
</dt>
<dd>

</dd>
</dl>


</details>

<a id="0x1_account_CoinRegisterEvent"></a>

## Struct `CoinRegisterEvent`



<pre><code><b>struct</b> <a href="account.md#0x1_account_CoinRegisterEvent">CoinRegisterEvent</a> <b>has</b> drop, store
</code></pre>



<details>
<summary>Fields</summary>


<dl>
<dt>
<code><a href="../../aptos-stdlib/doc/type_info.md#0x1_type_info">type_info</a>: <a href="../../aptos-stdlib/doc/type_info.md#0x1_type_info_TypeInfo">type_info::TypeInfo</a></code>
</dt>
<dd>

</dd>
</dl>


</details>

<a id="0x1_account_CoinRegister"></a>

## Struct `CoinRegister`



<pre><code>#[<a href="event.md#0x1_event">event</a>]
<b>struct</b> <a href="account.md#0x1_account_CoinRegister">CoinRegister</a> <b>has</b> drop, store
</code></pre>



<details>
<summary>Fields</summary>


<dl>
<dt>
<code><a href="account.md#0x1_account">account</a>: <b>address</b></code>
</dt>
<dd>

</dd>
<dt>
<code><a href="../../aptos-stdlib/doc/type_info.md#0x1_type_info">type_info</a>: <a href="../../aptos-stdlib/doc/type_info.md#0x1_type_info_TypeInfo">type_info::TypeInfo</a></code>
</dt>
<dd>

</dd>
</dl>


</details>

<a id="0x1_account_CapabilityOffer"></a>

## Struct `CapabilityOffer`



<pre><code><b>struct</b> <a href="account.md#0x1_account_CapabilityOffer">CapabilityOffer</a>&lt;T&gt; <b>has</b> store
</code></pre>



<details>
<summary>Fields</summary>


<dl>
<dt>
<code>for: <a href="../../aptos-stdlib/../move-stdlib/doc/option.md#0x1_option_Option">option::Option</a>&lt;<b>address</b>&gt;</code>
</dt>
<dd>

</dd>
</dl>


</details>

<a id="0x1_account_RotationCapability"></a>

## Struct `RotationCapability`



<pre><code><b>struct</b> <a href="account.md#0x1_account_RotationCapability">RotationCapability</a> <b>has</b> drop, store
</code></pre>



<details>
<summary>Fields</summary>


<dl>
<dt>
<code><a href="account.md#0x1_account">account</a>: <b>address</b></code>
</dt>
<dd>

</dd>
</dl>


</details>

<a id="0x1_account_SignerCapability"></a>

## Struct `SignerCapability`



<pre><code><b>struct</b> <a href="account.md#0x1_account_SignerCapability">SignerCapability</a> <b>has</b> drop, store
</code></pre>



<details>
<summary>Fields</summary>


<dl>
<dt>
<code><a href="account.md#0x1_account">account</a>: <b>address</b></code>
</dt>
<dd>

</dd>
</dl>


</details>

<a id="0x1_account_OriginatingAddress"></a>

## Resource `OriginatingAddress`

It is easy to fetch the authentication key of an address by simply reading it from the <code><a href="account.md#0x1_account_Account">Account</a></code> struct at that address.
The table in this struct makes it possible to do a reverse lookup: it maps an authentication key, to the address of the account which has that authentication key set.

This mapping is needed when recovering wallets for accounts whose authentication key has been rotated.

For example, imagine a freshly-created wallet with address <code>a</code> and thus also with authentication key <code>a</code>, derived from a PK <code>pk_a</code> with corresponding SK <code>sk_a</code>.
It is easy to recover such a wallet given just the secret key <code>sk_a</code>, since the PK can be derived from the SK, the authentication key can then be derived from the PK, and the address equals the authentication key (since there was no key rotation).

However, if such a wallet rotates its authentication key to <code>b</code> derived from a different PK <code>pk_b</code> with SK <code>sk_b</code>, how would account recovery work?
The recovered address would no longer be 'a'; it would be <code>b</code>, which is incorrect.
This struct solves this problem by mapping the new authentication key <code>b</code> to the original address <code>a</code> and thus helping the wallet software during recovery find the correct address.


<pre><code><b>struct</b> <a href="account.md#0x1_account_OriginatingAddress">OriginatingAddress</a> <b>has</b> key
</code></pre>



<details>
<summary>Fields</summary>


<dl>
<dt>
<code>address_map: <a href="../../aptos-stdlib/doc/table.md#0x1_table_Table">table::Table</a>&lt;<b>address</b>, <b>address</b>&gt;</code>
</dt>
<dd>

</dd>
</dl>


</details>

<a id="0x1_account_RotationProofChallenge"></a>

## Struct `RotationProofChallenge`

This structs stores the challenge message that should be signed during key rotation. First, this struct is
signed by the account owner's current public key, which proves possession of a capability to rotate the key.
Second, this struct is signed by the new public key that the account owner wants to rotate to, which proves
knowledge of this new public key's associated secret key. These two signatures cannot be replayed in another
context because they include the TXN's unique sequence number.


<pre><code><b>struct</b> <a href="account.md#0x1_account_RotationProofChallenge">RotationProofChallenge</a> <b>has</b> <b>copy</b>, drop
</code></pre>



<details>
<summary>Fields</summary>


<dl>
<dt>
<code>sequence_number: u64</code>
</dt>
<dd>

</dd>
<dt>
<code>originator: <b>address</b></code>
</dt>
<dd>

</dd>
<dt>
<code>current_auth_key: <b>address</b></code>
</dt>
<dd>

</dd>
<dt>
<code>new_public_key: <a href="../../aptos-stdlib/../move-stdlib/doc/vector.md#0x1_vector">vector</a>&lt;u8&gt;</code>
</dt>
<dd>

</dd>
</dl>


</details>

<a id="0x1_account_RotationCapabilityOfferProofChallenge"></a>

## Struct `RotationCapabilityOfferProofChallenge`

Deprecated struct - newest version is <code><a href="account.md#0x1_account_RotationCapabilityOfferProofChallengeV2">RotationCapabilityOfferProofChallengeV2</a></code>


<pre><code><b>struct</b> <a href="account.md#0x1_account_RotationCapabilityOfferProofChallenge">RotationCapabilityOfferProofChallenge</a> <b>has</b> drop
</code></pre>



<details>
<summary>Fields</summary>


<dl>
<dt>
<code>sequence_number: u64</code>
</dt>
<dd>

</dd>
<dt>
<code>recipient_address: <b>address</b></code>
</dt>
<dd>

</dd>
</dl>


</details>

<a id="0x1_account_SignerCapabilityOfferProofChallenge"></a>

## Struct `SignerCapabilityOfferProofChallenge`

Deprecated struct - newest version is <code><a href="account.md#0x1_account_SignerCapabilityOfferProofChallengeV2">SignerCapabilityOfferProofChallengeV2</a></code>


<pre><code><b>struct</b> <a href="account.md#0x1_account_SignerCapabilityOfferProofChallenge">SignerCapabilityOfferProofChallenge</a> <b>has</b> drop
</code></pre>



<details>
<summary>Fields</summary>


<dl>
<dt>
<code>sequence_number: u64</code>
</dt>
<dd>

</dd>
<dt>
<code>recipient_address: <b>address</b></code>
</dt>
<dd>

</dd>
</dl>


</details>

<a id="0x1_account_RotationCapabilityOfferProofChallengeV2"></a>

## Struct `RotationCapabilityOfferProofChallengeV2`

This struct stores the challenge message that should be signed by the source account, when the source account
is delegating its rotation capability to the <code>recipient_address</code>.
This V2 struct adds the <code><a href="chain_id.md#0x1_chain_id">chain_id</a></code> and <code>source_address</code> to the challenge message, which prevents replaying the challenge message.


<pre><code><b>struct</b> <a href="account.md#0x1_account_RotationCapabilityOfferProofChallengeV2">RotationCapabilityOfferProofChallengeV2</a> <b>has</b> drop
</code></pre>



<details>
<summary>Fields</summary>


<dl>
<dt>
<code><a href="chain_id.md#0x1_chain_id">chain_id</a>: u8</code>
</dt>
<dd>

</dd>
<dt>
<code>sequence_number: u64</code>
</dt>
<dd>

</dd>
<dt>
<code>source_address: <b>address</b></code>
</dt>
<dd>

</dd>
<dt>
<code>recipient_address: <b>address</b></code>
</dt>
<dd>

</dd>
</dl>


</details>

<a id="0x1_account_SignerCapabilityOfferProofChallengeV2"></a>

## Struct `SignerCapabilityOfferProofChallengeV2`



<pre><code><b>struct</b> <a href="account.md#0x1_account_SignerCapabilityOfferProofChallengeV2">SignerCapabilityOfferProofChallengeV2</a> <b>has</b> <b>copy</b>, drop
</code></pre>



<details>
<summary>Fields</summary>


<dl>
<dt>
<code>sequence_number: u64</code>
</dt>
<dd>

</dd>
<dt>
<code>source_address: <b>address</b></code>
</dt>
<dd>

</dd>
<dt>
<code>recipient_address: <b>address</b></code>
</dt>
<dd>

</dd>
</dl>


</details>

<a id="0x1_account_AccountPermission"></a>

## Enum `AccountPermission`



<pre><code>enum <a href="account.md#0x1_account_AccountPermission">AccountPermission</a> <b>has</b> <b>copy</b>, drop, store
</code></pre>



<details>
<summary>Variants</summary>


<details>
<summary>KeyRotation</summary>


<details>
<summary>Fields</summary>


<dl>
</dl>


</details>

</details>

<details>
<summary>Offering</summary>


<details>
<summary>Fields</summary>


<dl>
</dl>


</details>

</details>

</details>

<a id="@Constants_0"></a>

## Constants


<a id="0x1_account_MAX_U64"></a>



<pre><code><b>const</b> <a href="account.md#0x1_account_MAX_U64">MAX_U64</a>: u128 = 18446744073709551615;
</code></pre>



<a id="0x1_account_DERIVE_RESOURCE_ACCOUNT_SCHEME"></a>

Scheme identifier used when hashing an account's address together with a seed to derive the address (not the
authentication key) of a resource account. This is an abuse of the notion of a scheme identifier which, for now,
serves to domain separate hashes used to derive resource account addresses from hashes used to derive
authentication keys. Without such separation, an adversary could create (and get a signer for) a resource account
whose address matches an existing address of a MultiEd25519 wallet.


<pre><code><b>const</b> <a href="account.md#0x1_account_DERIVE_RESOURCE_ACCOUNT_SCHEME">DERIVE_RESOURCE_ACCOUNT_SCHEME</a>: u8 = 255;
</code></pre>



<a id="0x1_account_EACCOUNT_ALREADY_EXISTS"></a>

Account already exists


<pre><code><b>const</b> <a href="account.md#0x1_account_EACCOUNT_ALREADY_EXISTS">EACCOUNT_ALREADY_EXISTS</a>: u64 = 1;
</code></pre>



<a id="0x1_account_EACCOUNT_ALREADY_USED"></a>

An attempt to create a resource account on an account that has a committed transaction


<pre><code><b>const</b> <a href="account.md#0x1_account_EACCOUNT_ALREADY_USED">EACCOUNT_ALREADY_USED</a>: u64 = 16;
</code></pre>



<a id="0x1_account_EACCOUNT_DOES_NOT_EXIST"></a>

Account does not exist


<pre><code><b>const</b> <a href="account.md#0x1_account_EACCOUNT_DOES_NOT_EXIST">EACCOUNT_DOES_NOT_EXIST</a>: u64 = 2;
</code></pre>



<a id="0x1_account_ECANNOT_RESERVED_ADDRESS"></a>

Cannot create account because address is reserved


<pre><code><b>const</b> <a href="account.md#0x1_account_ECANNOT_RESERVED_ADDRESS">ECANNOT_RESERVED_ADDRESS</a>: u64 = 5;
</code></pre>



<a id="0x1_account_ED25519_SCHEME"></a>

Scheme identifier for Ed25519 public keys used to derive authentication keys for Ed25519 public keys.


<pre><code><b>const</b> <a href="account.md#0x1_account_ED25519_SCHEME">ED25519_SCHEME</a>: u8 = 0;
</code></pre>



<a id="0x1_account_EEXCEEDED_MAX_GUID_CREATION_NUM"></a>



<pre><code><b>const</b> <a href="account.md#0x1_account_EEXCEEDED_MAX_GUID_CREATION_NUM">EEXCEEDED_MAX_GUID_CREATION_NUM</a>: u64 = 20;
</code></pre>



<a id="0x1_account_EINVALID_ACCEPT_ROTATION_CAPABILITY"></a>

The caller does not have a valid rotation capability offer from the other account


<pre><code><b>const</b> <a href="account.md#0x1_account_EINVALID_ACCEPT_ROTATION_CAPABILITY">EINVALID_ACCEPT_ROTATION_CAPABILITY</a>: u64 = 10;
</code></pre>



<a id="0x1_account_EINVALID_ORIGINATING_ADDRESS"></a>

Abort the transaction if the expected originating address is different from the originating address on-chain


<pre><code><b>const</b> <a href="account.md#0x1_account_EINVALID_ORIGINATING_ADDRESS">EINVALID_ORIGINATING_ADDRESS</a>: u64 = 13;
</code></pre>



<a id="0x1_account_EINVALID_PROOF_OF_KNOWLEDGE"></a>

Specified proof of knowledge required to prove ownership of a public key is invalid


<pre><code><b>const</b> <a href="account.md#0x1_account_EINVALID_PROOF_OF_KNOWLEDGE">EINVALID_PROOF_OF_KNOWLEDGE</a>: u64 = 8;
</code></pre>



<a id="0x1_account_EINVALID_SCHEME"></a>

Specified scheme required to proceed with the smart contract operation - can only be ED25519_SCHEME(0) OR MULTI_ED25519_SCHEME(1)


<pre><code><b>const</b> <a href="account.md#0x1_account_EINVALID_SCHEME">EINVALID_SCHEME</a>: u64 = 12;
</code></pre>



<a id="0x1_account_EMALFORMED_AUTHENTICATION_KEY"></a>

The provided authentication key has an invalid length


<pre><code><b>const</b> <a href="account.md#0x1_account_EMALFORMED_AUTHENTICATION_KEY">EMALFORMED_AUTHENTICATION_KEY</a>: u64 = 4;
</code></pre>



<a id="0x1_account_ENEW_AUTH_KEY_ALREADY_MAPPED"></a>

The new authentication key already has an entry in the <code><a href="account.md#0x1_account_OriginatingAddress">OriginatingAddress</a></code> table


<pre><code><b>const</b> <a href="account.md#0x1_account_ENEW_AUTH_KEY_ALREADY_MAPPED">ENEW_AUTH_KEY_ALREADY_MAPPED</a>: u64 = 21;
</code></pre>



<a id="0x1_account_ENEW_AUTH_KEY_SAME_AS_CURRENT"></a>

The current authentication key and the new authentication key are the same


<pre><code><b>const</b> <a href="account.md#0x1_account_ENEW_AUTH_KEY_SAME_AS_CURRENT">ENEW_AUTH_KEY_SAME_AS_CURRENT</a>: u64 = 22;
</code></pre>



<a id="0x1_account_ENOT_A_KEYLESS_PUBLIC_KEY"></a>

The current public key is not a single Keyless public key


<pre><code><b>const</b> <a href="account.md#0x1_account_ENOT_A_KEYLESS_PUBLIC_KEY">ENOT_A_KEYLESS_PUBLIC_KEY</a>: u64 = 24;
</code></pre>



<a id="0x1_account_ENOT_THE_ORIGINAL_PUBLIC_KEY"></a>

The current public key is not the original public key for the account


<pre><code><b>const</b> <a href="account.md#0x1_account_ENOT_THE_ORIGINAL_PUBLIC_KEY">ENOT_THE_ORIGINAL_PUBLIC_KEY</a>: u64 = 25;
</code></pre>



<a id="0x1_account_ENO_ACCOUNT_PERMISSION"></a>

Current permissioned signer cannot perform the privilaged operations.


<pre><code><b>const</b> <a href="account.md#0x1_account_ENO_ACCOUNT_PERMISSION">ENO_ACCOUNT_PERMISSION</a>: u64 = 23;
</code></pre>



<a id="0x1_account_ENO_CAPABILITY"></a>

The caller does not have a digital-signature-based capability to call this function


<pre><code><b>const</b> <a href="account.md#0x1_account_ENO_CAPABILITY">ENO_CAPABILITY</a>: u64 = 9;
</code></pre>



<a id="0x1_account_ENO_SIGNER_CAPABILITY_OFFERED"></a>



<pre><code><b>const</b> <a href="account.md#0x1_account_ENO_SIGNER_CAPABILITY_OFFERED">ENO_SIGNER_CAPABILITY_OFFERED</a>: u64 = 19;
</code></pre>



<a id="0x1_account_ENO_SUCH_ROTATION_CAPABILITY_OFFER"></a>

The specified rotation capability offer does not exist at the specified offerer address


<pre><code><b>const</b> <a href="account.md#0x1_account_ENO_SUCH_ROTATION_CAPABILITY_OFFER">ENO_SUCH_ROTATION_CAPABILITY_OFFER</a>: u64 = 18;
</code></pre>



<a id="0x1_account_ENO_SUCH_SIGNER_CAPABILITY"></a>

The signer capability offer doesn't exist at the given address


<pre><code><b>const</b> <a href="account.md#0x1_account_ENO_SUCH_SIGNER_CAPABILITY">ENO_SUCH_SIGNER_CAPABILITY</a>: u64 = 14;
</code></pre>



<a id="0x1_account_ENO_VALID_FRAMEWORK_RESERVED_ADDRESS"></a>

Address to create is not a valid reserved address for Aptos framework


<pre><code><b>const</b> <a href="account.md#0x1_account_ENO_VALID_FRAMEWORK_RESERVED_ADDRESS">ENO_VALID_FRAMEWORK_RESERVED_ADDRESS</a>: u64 = 11;
</code></pre>



<a id="0x1_account_EOFFERER_ADDRESS_DOES_NOT_EXIST"></a>

Offerer address doesn't exist


<pre><code><b>const</b> <a href="account.md#0x1_account_EOFFERER_ADDRESS_DOES_NOT_EXIST">EOFFERER_ADDRESS_DOES_NOT_EXIST</a>: u64 = 17;
</code></pre>



<a id="0x1_account_EOUT_OF_GAS"></a>

Transaction exceeded its allocated max gas


<pre><code><b>const</b> <a href="account.md#0x1_account_EOUT_OF_GAS">EOUT_OF_GAS</a>: u64 = 6;
</code></pre>



<a id="0x1_account_ERESOURCE_ACCCOUNT_EXISTS"></a>

An attempt to create a resource account on a claimed account


<pre><code><b>const</b> <a href="account.md#0x1_account_ERESOURCE_ACCCOUNT_EXISTS">ERESOURCE_ACCCOUNT_EXISTS</a>: u64 = 15;
</code></pre>



<a id="0x1_account_ESEQUENCE_NUMBER_TOO_BIG"></a>

Sequence number exceeds the maximum value for a u64


<pre><code><b>const</b> <a href="account.md#0x1_account_ESEQUENCE_NUMBER_TOO_BIG">ESEQUENCE_NUMBER_TOO_BIG</a>: u64 = 3;
</code></pre>



<a id="0x1_account_EWRONG_CURRENT_PUBLIC_KEY"></a>

Specified current public key is not correct


<pre><code><b>const</b> <a href="account.md#0x1_account_EWRONG_CURRENT_PUBLIC_KEY">EWRONG_CURRENT_PUBLIC_KEY</a>: u64 = 7;
</code></pre>



<a id="0x1_account_MAX_GUID_CREATION_NUM"></a>

Explicitly separate the GUID space between Object and Account to prevent accidental overlap.


<pre><code><b>const</b> <a href="account.md#0x1_account_MAX_GUID_CREATION_NUM">MAX_GUID_CREATION_NUM</a>: u64 = 1125899906842624;
</code></pre>



<a id="0x1_account_MULTI_ED25519_SCHEME"></a>

Scheme identifier for MultiEd25519 public keys used to derive authentication keys for MultiEd25519 public keys.


<pre><code><b>const</b> <a href="account.md#0x1_account_MULTI_ED25519_SCHEME">MULTI_ED25519_SCHEME</a>: u8 = 1;
</code></pre>



<a id="0x1_account_MULTI_KEY_SCHEME"></a>

Scheme identifier for multi key public keys used to derive authentication keys for multi key public keys.


<pre><code><b>const</b> <a href="account.md#0x1_account_MULTI_KEY_SCHEME">MULTI_KEY_SCHEME</a>: u8 = 3;
</code></pre>



<a id="0x1_account_SINGLE_KEY_SCHEME"></a>

Scheme identifier for single key public keys used to derive authentication keys for single key public keys.


<pre><code><b>const</b> <a href="account.md#0x1_account_SINGLE_KEY_SCHEME">SINGLE_KEY_SCHEME</a>: u8 = 2;
</code></pre>



<a id="0x1_account_ZERO_AUTH_KEY"></a>



<pre><code><b>const</b> <a href="account.md#0x1_account_ZERO_AUTH_KEY">ZERO_AUTH_KEY</a>: <a href="../../aptos-stdlib/../move-stdlib/doc/vector.md#0x1_vector">vector</a>&lt;u8&gt; = [0, 0, 0, 0, 0, 0, 0, 0, 0, 0, 0, 0, 0, 0, 0, 0, 0, 0, 0, 0, 0, 0, 0, 0, 0, 0, 0, 0, 0, 0, 0, 0];
</code></pre>



<a id="0x1_account_check_rotation_permission"></a>

## Function `check_rotation_permission`

Permissions


<pre><code><b>fun</b> <a href="account.md#0x1_account_check_rotation_permission">check_rotation_permission</a>(s: &<a href="../../aptos-stdlib/../move-stdlib/doc/signer.md#0x1_signer">signer</a>)
</code></pre>



<details>
<summary>Implementation</summary>


<pre><code>inline <b>fun</b> <a href="account.md#0x1_account_check_rotation_permission">check_rotation_permission</a>(s: &<a href="../../aptos-stdlib/../move-stdlib/doc/signer.md#0x1_signer">signer</a>) {
    <b>assert</b>!(
        <a href="permissioned_signer.md#0x1_permissioned_signer_check_permission_exists">permissioned_signer::check_permission_exists</a>(s, AccountPermission::KeyRotation {}),
        <a href="../../aptos-stdlib/../move-stdlib/doc/error.md#0x1_error_permission_denied">error::permission_denied</a>(<a href="account.md#0x1_account_ENO_ACCOUNT_PERMISSION">ENO_ACCOUNT_PERMISSION</a>),
    );
}
</code></pre>



</details>

<a id="0x1_account_check_offering_permission"></a>

## Function `check_offering_permission`



<pre><code><b>fun</b> <a href="account.md#0x1_account_check_offering_permission">check_offering_permission</a>(s: &<a href="../../aptos-stdlib/../move-stdlib/doc/signer.md#0x1_signer">signer</a>)
</code></pre>



<details>
<summary>Implementation</summary>


<pre><code>inline <b>fun</b> <a href="account.md#0x1_account_check_offering_permission">check_offering_permission</a>(s: &<a href="../../aptos-stdlib/../move-stdlib/doc/signer.md#0x1_signer">signer</a>) {
    <b>assert</b>!(
        <a href="permissioned_signer.md#0x1_permissioned_signer_check_permission_exists">permissioned_signer::check_permission_exists</a>(s, AccountPermission::Offering {}),
        <a href="../../aptos-stdlib/../move-stdlib/doc/error.md#0x1_error_permission_denied">error::permission_denied</a>(<a href="account.md#0x1_account_ENO_ACCOUNT_PERMISSION">ENO_ACCOUNT_PERMISSION</a>),
    );
}
</code></pre>



</details>

<a id="0x1_account_grant_key_rotation_permission"></a>

## Function `grant_key_rotation_permission`

Grant permission to perform key rotations on behalf of the master signer.

This is **extremely dangerous** and should be granted only when it's absolutely needed.


<pre><code><b>public</b> <b>fun</b> <a href="account.md#0x1_account_grant_key_rotation_permission">grant_key_rotation_permission</a>(master: &<a href="../../aptos-stdlib/../move-stdlib/doc/signer.md#0x1_signer">signer</a>, <a href="permissioned_signer.md#0x1_permissioned_signer">permissioned_signer</a>: &<a href="../../aptos-stdlib/../move-stdlib/doc/signer.md#0x1_signer">signer</a>)
</code></pre>



<details>
<summary>Implementation</summary>


<pre><code><b>public</b> <b>fun</b> <a href="account.md#0x1_account_grant_key_rotation_permission">grant_key_rotation_permission</a>(master: &<a href="../../aptos-stdlib/../move-stdlib/doc/signer.md#0x1_signer">signer</a>, <a href="permissioned_signer.md#0x1_permissioned_signer">permissioned_signer</a>: &<a href="../../aptos-stdlib/../move-stdlib/doc/signer.md#0x1_signer">signer</a>) {
    <a href="permissioned_signer.md#0x1_permissioned_signer_authorize_unlimited">permissioned_signer::authorize_unlimited</a>(master, <a href="permissioned_signer.md#0x1_permissioned_signer">permissioned_signer</a>, AccountPermission::KeyRotation {})
}
</code></pre>



</details>

<a id="0x1_account_grant_key_offering_permission"></a>

## Function `grant_key_offering_permission`

Grant permission to use offered address's signer on behalf of the master signer.

This is **extremely dangerous** and should be granted only when it's absolutely needed.


<pre><code><b>public</b> <b>fun</b> <a href="account.md#0x1_account_grant_key_offering_permission">grant_key_offering_permission</a>(master: &<a href="../../aptos-stdlib/../move-stdlib/doc/signer.md#0x1_signer">signer</a>, <a href="permissioned_signer.md#0x1_permissioned_signer">permissioned_signer</a>: &<a href="../../aptos-stdlib/../move-stdlib/doc/signer.md#0x1_signer">signer</a>)
</code></pre>



<details>
<summary>Implementation</summary>


<pre><code><b>public</b> <b>fun</b> <a href="account.md#0x1_account_grant_key_offering_permission">grant_key_offering_permission</a>(master: &<a href="../../aptos-stdlib/../move-stdlib/doc/signer.md#0x1_signer">signer</a>, <a href="permissioned_signer.md#0x1_permissioned_signer">permissioned_signer</a>: &<a href="../../aptos-stdlib/../move-stdlib/doc/signer.md#0x1_signer">signer</a>) {
    <a href="permissioned_signer.md#0x1_permissioned_signer_authorize_unlimited">permissioned_signer::authorize_unlimited</a>(master, <a href="permissioned_signer.md#0x1_permissioned_signer">permissioned_signer</a>, AccountPermission::Offering {})
}
</code></pre>



</details>

<a id="0x1_account_initialize"></a>

## Function `initialize`

Only called during genesis to initialize system resources for this module.


<pre><code><b>public</b>(<b>friend</b>) <b>fun</b> <a href="account.md#0x1_account_initialize">initialize</a>(aptos_framework: &<a href="../../aptos-stdlib/../move-stdlib/doc/signer.md#0x1_signer">signer</a>)
</code></pre>



<details>
<summary>Implementation</summary>


<pre><code><b>public</b>(<b>friend</b>) <b>fun</b> <a href="account.md#0x1_account_initialize">initialize</a>(aptos_framework: &<a href="../../aptos-stdlib/../move-stdlib/doc/signer.md#0x1_signer">signer</a>) {
    <a href="system_addresses.md#0x1_system_addresses_assert_aptos_framework">system_addresses::assert_aptos_framework</a>(aptos_framework);
    <b>move_to</b>(aptos_framework, <a href="account.md#0x1_account_OriginatingAddress">OriginatingAddress</a> {
        address_map: <a href="../../aptos-stdlib/doc/table.md#0x1_table_new">table::new</a>(),
    });
}
</code></pre>



</details>

<a id="0x1_account_create_account_if_does_not_exist"></a>

## Function `create_account_if_does_not_exist`



<pre><code><b>public</b> <b>fun</b> <a href="account.md#0x1_account_create_account_if_does_not_exist">create_account_if_does_not_exist</a>(account_address: <b>address</b>)
</code></pre>



<details>
<summary>Implementation</summary>


<pre><code><b>public</b> <b>fun</b> <a href="account.md#0x1_account_create_account_if_does_not_exist">create_account_if_does_not_exist</a>(account_address: <b>address</b>) {
    <b>if</b> (!<a href="account.md#0x1_account_resource_exists_at">resource_exists_at</a>(account_address)) {
        <b>assert</b>!(
            account_address != @vm_reserved && account_address != @aptos_framework && account_address != @aptos_token,
            <a href="../../aptos-stdlib/../move-stdlib/doc/error.md#0x1_error_invalid_argument">error::invalid_argument</a>(<a href="account.md#0x1_account_ECANNOT_RESERVED_ADDRESS">ECANNOT_RESERVED_ADDRESS</a>)
        );
        <a href="account.md#0x1_account_create_account_unchecked">create_account_unchecked</a>(account_address);
    }
}
</code></pre>



</details>

<a id="0x1_account_create_account"></a>

## Function `create_account`

Publishes a new <code><a href="account.md#0x1_account_Account">Account</a></code> resource under <code>new_address</code>. A signer representing <code>new_address</code>
is returned. This way, the caller of this function can publish additional resources under
<code>new_address</code>.


<pre><code><b>public</b>(<b>friend</b>) <b>fun</b> <a href="account.md#0x1_account_create_account">create_account</a>(new_address: <b>address</b>): <a href="../../aptos-stdlib/../move-stdlib/doc/signer.md#0x1_signer">signer</a>
</code></pre>



<details>
<summary>Implementation</summary>


<pre><code><b>public</b>(<b>friend</b>) <b>fun</b> <a href="account.md#0x1_account_create_account">create_account</a>(new_address: <b>address</b>): <a href="../../aptos-stdlib/../move-stdlib/doc/signer.md#0x1_signer">signer</a> {
    // there cannot be an <a href="account.md#0x1_account_Account">Account</a> resource under new_addr already.
    <b>assert</b>!(!<b>exists</b>&lt;<a href="account.md#0x1_account_Account">Account</a>&gt;(new_address), <a href="../../aptos-stdlib/../move-stdlib/doc/error.md#0x1_error_already_exists">error::already_exists</a>(<a href="account.md#0x1_account_EACCOUNT_ALREADY_EXISTS">EACCOUNT_ALREADY_EXISTS</a>));
    // NOTE: @core_resources gets created via a `create_account` call, so we do not <b>include</b> it below.
    <b>assert</b>!(
        new_address != @vm_reserved && new_address != @aptos_framework && new_address != @aptos_token,
        <a href="../../aptos-stdlib/../move-stdlib/doc/error.md#0x1_error_invalid_argument">error::invalid_argument</a>(<a href="account.md#0x1_account_ECANNOT_RESERVED_ADDRESS">ECANNOT_RESERVED_ADDRESS</a>)
    );
    <b>if</b> (<a href="../../aptos-stdlib/../move-stdlib/doc/features.md#0x1_features_is_default_account_resource_enabled">features::is_default_account_resource_enabled</a>()) {
        <a href="create_signer.md#0x1_create_signer">create_signer</a>(new_address)
    } <b>else</b> {
        <a href="account.md#0x1_account_create_account_unchecked">create_account_unchecked</a>(new_address)
    }
}
</code></pre>



</details>

<a id="0x1_account_create_account_unchecked"></a>

## Function `create_account_unchecked`



<pre><code><b>fun</b> <a href="account.md#0x1_account_create_account_unchecked">create_account_unchecked</a>(new_address: <b>address</b>): <a href="../../aptos-stdlib/../move-stdlib/doc/signer.md#0x1_signer">signer</a>
</code></pre>



<details>
<summary>Implementation</summary>


<pre><code><b>fun</b> <a href="account.md#0x1_account_create_account_unchecked">create_account_unchecked</a>(new_address: <b>address</b>): <a href="../../aptos-stdlib/../move-stdlib/doc/signer.md#0x1_signer">signer</a> {
    <b>let</b> new_account = <a href="create_signer.md#0x1_create_signer">create_signer</a>(new_address);
    <b>let</b> authentication_key = <a href="../../aptos-stdlib/../move-stdlib/doc/bcs.md#0x1_bcs_to_bytes">bcs::to_bytes</a>(&new_address);
    <b>assert</b>!(
        authentication_key.length() == 32,
        <a href="../../aptos-stdlib/../move-stdlib/doc/error.md#0x1_error_invalid_argument">error::invalid_argument</a>(<a href="account.md#0x1_account_EMALFORMED_AUTHENTICATION_KEY">EMALFORMED_AUTHENTICATION_KEY</a>)
    );

    <b>let</b> guid_creation_num = 0;

    <b>let</b> guid_for_coin = <a href="guid.md#0x1_guid_create">guid::create</a>(new_address, &<b>mut</b> guid_creation_num);
    <b>let</b> coin_register_events = <a href="event.md#0x1_event_new_event_handle">event::new_event_handle</a>&lt;<a href="account.md#0x1_account_CoinRegisterEvent">CoinRegisterEvent</a>&gt;(guid_for_coin);

    <b>let</b> guid_for_rotation = <a href="guid.md#0x1_guid_create">guid::create</a>(new_address, &<b>mut</b> guid_creation_num);
    <b>let</b> key_rotation_events = <a href="event.md#0x1_event_new_event_handle">event::new_event_handle</a>&lt;<a href="account.md#0x1_account_KeyRotationEvent">KeyRotationEvent</a>&gt;(guid_for_rotation);

    <b>move_to</b>(
        &new_account,
        <a href="account.md#0x1_account_Account">Account</a> {
            authentication_key,
            sequence_number: 0,
            guid_creation_num,
            coin_register_events,
            key_rotation_events,
            rotation_capability_offer: <a href="account.md#0x1_account_CapabilityOffer">CapabilityOffer</a> { for: <a href="../../aptos-stdlib/../move-stdlib/doc/option.md#0x1_option_none">option::none</a>() },
            signer_capability_offer: <a href="account.md#0x1_account_CapabilityOffer">CapabilityOffer</a> { for: <a href="../../aptos-stdlib/../move-stdlib/doc/option.md#0x1_option_none">option::none</a>() },
        }
    );

    new_account
}
</code></pre>



</details>

<a id="0x1_account_exists_at"></a>

## Function `exists_at`

Returns whether an account exists at <code>addr</code>.

When the <code>default_account_resource</code> feature flag is enabled:
- Always returns true, indicating that any address can be treated as a valid account
- This reflects a change in the account model where accounts are now considered to exist implicitly
- The sequence number and other account properties will return default values (0) for addresses without an Account resource

When the feature flag is disabled:
- Returns true only if an Account resource exists at <code>addr</code>
- This is the legacy behavior where accounts must be explicitly created


<pre><code>#[view]
<b>public</b> <b>fun</b> <a href="account.md#0x1_account_exists_at">exists_at</a>(addr: <b>address</b>): bool
</code></pre>



<details>
<summary>Implementation</summary>


<pre><code><b>public</b> <b>fun</b> <a href="account.md#0x1_account_exists_at">exists_at</a>(addr: <b>address</b>): bool {
    <a href="../../aptos-stdlib/../move-stdlib/doc/features.md#0x1_features_is_default_account_resource_enabled">features::is_default_account_resource_enabled</a>() || <b>exists</b>&lt;<a href="account.md#0x1_account_Account">Account</a>&gt;(addr)
}
</code></pre>



</details>

<a id="0x1_account_resource_exists_at"></a>

## Function `resource_exists_at`

Returns whether an Account resource exists at <code>addr</code>.

Unlike <code>exists_at</code>, this function strictly checks for the presence of the Account resource,
regardless of the <code>default_account_resource</code> feature flag.

This is useful for operations that specifically need to know if the Account resource
has been created, rather than just whether the address can be treated as an account.


<pre><code><b>fun</b> <a href="account.md#0x1_account_resource_exists_at">resource_exists_at</a>(addr: <b>address</b>): bool
</code></pre>



<details>
<summary>Implementation</summary>


<pre><code>inline <b>fun</b> <a href="account.md#0x1_account_resource_exists_at">resource_exists_at</a>(addr: <b>address</b>): bool {
    <b>exists</b>&lt;<a href="account.md#0x1_account_Account">Account</a>&gt;(addr)
}
</code></pre>



</details>

<a id="0x1_account_get_guid_next_creation_num"></a>

## Function `get_guid_next_creation_num`

Returns the next GUID creation number for <code>addr</code>.

When the <code>default_account_resource</code> feature flag is enabled:
- Returns 0 for addresses without an Account resource
- This allows GUID creation for previously non-existent accounts
- The first GUID created will start the sequence from 0

When the feature flag is disabled:
- Aborts if no Account resource exists at <code>addr</code>


<pre><code>#[view]
<b>public</b> <b>fun</b> <a href="account.md#0x1_account_get_guid_next_creation_num">get_guid_next_creation_num</a>(addr: <b>address</b>): u64
</code></pre>



<details>
<summary>Implementation</summary>


<pre><code><b>public</b> <b>fun</b> <a href="account.md#0x1_account_get_guid_next_creation_num">get_guid_next_creation_num</a>(addr: <b>address</b>): u64 <b>acquires</b> <a href="account.md#0x1_account_Account">Account</a> {
    <b>if</b> (<a href="account.md#0x1_account_resource_exists_at">resource_exists_at</a>(addr)) {
        <a href="account.md#0x1_account_Account">Account</a>[addr].guid_creation_num
    } <b>else</b> <b>if</b> (<a href="../../aptos-stdlib/../move-stdlib/doc/features.md#0x1_features_is_default_account_resource_enabled">features::is_default_account_resource_enabled</a>()) {
        0
    } <b>else</b> {
        <b>abort</b> <a href="../../aptos-stdlib/../move-stdlib/doc/error.md#0x1_error_not_found">error::not_found</a>(<a href="account.md#0x1_account_EACCOUNT_DOES_NOT_EXIST">EACCOUNT_DOES_NOT_EXIST</a>)
    }
}
</code></pre>



</details>

<a id="0x1_account_get_sequence_number"></a>

## Function `get_sequence_number`



<pre><code>#[view]
<b>public</b> <b>fun</b> <a href="account.md#0x1_account_get_sequence_number">get_sequence_number</a>(addr: <b>address</b>): u64
</code></pre>



<details>
<summary>Implementation</summary>


<pre><code><b>public</b> <b>fun</b> <a href="account.md#0x1_account_get_sequence_number">get_sequence_number</a>(addr: <b>address</b>): u64 <b>acquires</b> <a href="account.md#0x1_account_Account">Account</a> {
    <b>if</b> (<a href="account.md#0x1_account_resource_exists_at">resource_exists_at</a>(addr)) {
        <a href="account.md#0x1_account_Account">Account</a>[addr].sequence_number
    } <b>else</b> <b>if</b> (<a href="../../aptos-stdlib/../move-stdlib/doc/features.md#0x1_features_is_default_account_resource_enabled">features::is_default_account_resource_enabled</a>()) {
        0
    } <b>else</b> {
        <b>abort</b> <a href="../../aptos-stdlib/../move-stdlib/doc/error.md#0x1_error_not_found">error::not_found</a>(<a href="account.md#0x1_account_EACCOUNT_DOES_NOT_EXIST">EACCOUNT_DOES_NOT_EXIST</a>)
    }
}
</code></pre>



</details>

<a id="0x1_account_originating_address"></a>

## Function `originating_address`



<pre><code>#[view]
<b>public</b> <b>fun</b> <a href="account.md#0x1_account_originating_address">originating_address</a>(auth_key: <b>address</b>): <a href="../../aptos-stdlib/../move-stdlib/doc/option.md#0x1_option_Option">option::Option</a>&lt;<b>address</b>&gt;
</code></pre>



<details>
<summary>Implementation</summary>


<pre><code><b>public</b> <b>fun</b> <a href="account.md#0x1_account_originating_address">originating_address</a>(auth_key: <b>address</b>): Option&lt;<b>address</b>&gt; <b>acquires</b> <a href="account.md#0x1_account_OriginatingAddress">OriginatingAddress</a> {
    <b>let</b> address_map_ref = &<a href="account.md#0x1_account_OriginatingAddress">OriginatingAddress</a>[@aptos_framework].address_map;
    <b>if</b> (address_map_ref.contains(auth_key)) {
        <a href="../../aptos-stdlib/../move-stdlib/doc/option.md#0x1_option_some">option::some</a>(*address_map_ref.borrow(auth_key))
    } <b>else</b> {
        <a href="../../aptos-stdlib/../move-stdlib/doc/option.md#0x1_option_none">option::none</a>()
    }
}
</code></pre>



</details>

<a id="0x1_account_ensure_resource_exists"></a>

## Function `ensure_resource_exists`



<pre><code><b>fun</b> <a href="account.md#0x1_account_ensure_resource_exists">ensure_resource_exists</a>(addr: <b>address</b>)
</code></pre>



<details>
<summary>Implementation</summary>


<pre><code>inline <b>fun</b> <a href="account.md#0x1_account_ensure_resource_exists">ensure_resource_exists</a>(addr: <b>address</b>) <b>acquires</b> <a href="account.md#0x1_account_Account">Account</a>{
    <b>if</b> (<a href="../../aptos-stdlib/../move-stdlib/doc/features.md#0x1_features_is_default_account_resource_enabled">features::is_default_account_resource_enabled</a>()) {
        <a href="account.md#0x1_account_create_account_if_does_not_exist">create_account_if_does_not_exist</a>(addr);
    } <b>else</b> {
        <b>assert</b>!(<a href="account.md#0x1_account_exists_at">exists_at</a>(addr), <a href="../../aptos-stdlib/../move-stdlib/doc/error.md#0x1_error_not_found">error::not_found</a>(<a href="account.md#0x1_account_EACCOUNT_DOES_NOT_EXIST">EACCOUNT_DOES_NOT_EXIST</a>));
    }
}
</code></pre>



</details>

<a id="0x1_account_increment_sequence_number"></a>

## Function `increment_sequence_number`



<pre><code><b>public</b>(<b>friend</b>) <b>fun</b> <a href="account.md#0x1_account_increment_sequence_number">increment_sequence_number</a>(addr: <b>address</b>)
</code></pre>



<details>
<summary>Implementation</summary>


<pre><code><b>public</b>(<b>friend</b>) <b>fun</b> <a href="account.md#0x1_account_increment_sequence_number">increment_sequence_number</a>(addr: <b>address</b>) <b>acquires</b> <a href="account.md#0x1_account_Account">Account</a> {
    <a href="account.md#0x1_account_ensure_resource_exists">ensure_resource_exists</a>(addr);
    <b>let</b> sequence_number = &<b>mut</b> <a href="account.md#0x1_account_Account">Account</a>[addr].sequence_number;

    <b>assert</b>!(
        (*sequence_number <b>as</b> u128) &lt; <a href="account.md#0x1_account_MAX_U64">MAX_U64</a>,
        <a href="../../aptos-stdlib/../move-stdlib/doc/error.md#0x1_error_out_of_range">error::out_of_range</a>(<a href="account.md#0x1_account_ESEQUENCE_NUMBER_TOO_BIG">ESEQUENCE_NUMBER_TOO_BIG</a>)
    );

    *sequence_number = *sequence_number + 1;
}
</code></pre>



</details>

<a id="0x1_account_get_authentication_key"></a>

## Function `get_authentication_key`



<pre><code>#[view]
<b>public</b> <b>fun</b> <a href="account.md#0x1_account_get_authentication_key">get_authentication_key</a>(addr: <b>address</b>): <a href="../../aptos-stdlib/../move-stdlib/doc/vector.md#0x1_vector">vector</a>&lt;u8&gt;
</code></pre>



<details>
<summary>Implementation</summary>


<pre><code><b>public</b> <b>fun</b> <a href="account.md#0x1_account_get_authentication_key">get_authentication_key</a>(addr: <b>address</b>): <a href="../../aptos-stdlib/../move-stdlib/doc/vector.md#0x1_vector">vector</a>&lt;u8&gt; <b>acquires</b> <a href="account.md#0x1_account_Account">Account</a> {
    <b>if</b> (<a href="account.md#0x1_account_resource_exists_at">resource_exists_at</a>(addr)) {
        <a href="account.md#0x1_account_Account">Account</a>[addr].authentication_key
    } <b>else</b> <b>if</b> (<a href="../../aptos-stdlib/../move-stdlib/doc/features.md#0x1_features_is_default_account_resource_enabled">features::is_default_account_resource_enabled</a>()) {
        <a href="../../aptos-stdlib/../move-stdlib/doc/bcs.md#0x1_bcs_to_bytes">bcs::to_bytes</a>(&addr)
    } <b>else</b> {
        <b>abort</b> <a href="../../aptos-stdlib/../move-stdlib/doc/error.md#0x1_error_not_found">error::not_found</a>(<a href="account.md#0x1_account_EACCOUNT_DOES_NOT_EXIST">EACCOUNT_DOES_NOT_EXIST</a>)
    }
}
</code></pre>



</details>

<a id="0x1_account_rotate_authentication_key_internal"></a>

## Function `rotate_authentication_key_internal`

This function is used to rotate a resource account's authentication key to <code>new_auth_key</code>. This is done in
many contexts:
1. During normal key rotation via <code>rotate_authentication_key</code> or <code>rotate_authentication_key_call</code>
2. During resource account initialization so that no private key can control the resource account
3. During multisig_v2 account creation


<pre><code><b>public</b>(<b>friend</b>) <b>fun</b> <a href="account.md#0x1_account_rotate_authentication_key_internal">rotate_authentication_key_internal</a>(<a href="account.md#0x1_account">account</a>: &<a href="../../aptos-stdlib/../move-stdlib/doc/signer.md#0x1_signer">signer</a>, new_auth_key: <a href="../../aptos-stdlib/../move-stdlib/doc/vector.md#0x1_vector">vector</a>&lt;u8&gt;)
</code></pre>



<details>
<summary>Implementation</summary>


<pre><code><b>public</b>(<b>friend</b>) <b>fun</b> <a href="account.md#0x1_account_rotate_authentication_key_internal">rotate_authentication_key_internal</a>(<a href="account.md#0x1_account">account</a>: &<a href="../../aptos-stdlib/../move-stdlib/doc/signer.md#0x1_signer">signer</a>, new_auth_key: <a href="../../aptos-stdlib/../move-stdlib/doc/vector.md#0x1_vector">vector</a>&lt;u8&gt;) <b>acquires</b> <a href="account.md#0x1_account_Account">Account</a> {
    <b>let</b> addr = <a href="../../aptos-stdlib/../move-stdlib/doc/signer.md#0x1_signer_address_of">signer::address_of</a>(<a href="account.md#0x1_account">account</a>);
    <a href="account.md#0x1_account_ensure_resource_exists">ensure_resource_exists</a>(addr);
    <b>assert</b>!(
        new_auth_key.length() == 32,
        <a href="../../aptos-stdlib/../move-stdlib/doc/error.md#0x1_error_invalid_argument">error::invalid_argument</a>(<a href="account.md#0x1_account_EMALFORMED_AUTHENTICATION_KEY">EMALFORMED_AUTHENTICATION_KEY</a>)
    );
    <a href="account.md#0x1_account_check_rotation_permission">check_rotation_permission</a>(<a href="account.md#0x1_account">account</a>);
    <b>let</b> account_resource = &<b>mut</b> <a href="account.md#0x1_account_Account">Account</a>[addr];
    account_resource.authentication_key = new_auth_key;
}
</code></pre>



</details>

<a id="0x1_account_rotate_authentication_key_call"></a>

## Function `rotate_authentication_key_call`

Private entry function for key rotation that allows the signer to update their authentication key.
Note that this does not update the <code><a href="account.md#0x1_account_OriginatingAddress">OriginatingAddress</a></code> table because the <code>new_auth_key</code> is not "verified": it
does not come with a proof-of-knowledge of the underlying SK. Nonetheless, we need this functionality due to
the introduction of non-standard key algorithms, such as passkeys, which cannot produce proofs-of-knowledge in
the format expected in <code>rotate_authentication_key</code>.

If you'd like to followup with updating the <code><a href="account.md#0x1_account_OriginatingAddress">OriginatingAddress</a></code> table, you can call
<code><a href="account.md#0x1_account_set_originating_address">set_originating_address</a>()</code>.


<pre><code>entry <b>fun</b> <a href="account.md#0x1_account_rotate_authentication_key_call">rotate_authentication_key_call</a>(<a href="account.md#0x1_account">account</a>: &<a href="../../aptos-stdlib/../move-stdlib/doc/signer.md#0x1_signer">signer</a>, new_auth_key: <a href="../../aptos-stdlib/../move-stdlib/doc/vector.md#0x1_vector">vector</a>&lt;u8&gt;)
</code></pre>



<details>
<summary>Implementation</summary>


<pre><code>entry <b>fun</b> <a href="account.md#0x1_account_rotate_authentication_key_call">rotate_authentication_key_call</a>(<a href="account.md#0x1_account">account</a>: &<a href="../../aptos-stdlib/../move-stdlib/doc/signer.md#0x1_signer">signer</a>, new_auth_key: <a href="../../aptos-stdlib/../move-stdlib/doc/vector.md#0x1_vector">vector</a>&lt;u8&gt;) <b>acquires</b> <a href="account.md#0x1_account_Account">Account</a> {
    <a href="account.md#0x1_account_rotate_authentication_key_internal">rotate_authentication_key_internal</a>(<a href="account.md#0x1_account">account</a>, new_auth_key);
}
</code></pre>



</details>

<a id="0x1_account_rotate_authentication_key_call_to_public_key"></a>

## Function `rotate_authentication_key_call_to_public_key`



<pre><code>entry <b>fun</b> <a href="account.md#0x1_account_rotate_authentication_key_call_to_public_key">rotate_authentication_key_call_to_public_key</a>(<a href="account.md#0x1_account">account</a>: &<a href="../../aptos-stdlib/../move-stdlib/doc/signer.md#0x1_signer">signer</a>, to_scheme: u8, to_public_key_bytes: <a href="../../aptos-stdlib/../move-stdlib/doc/vector.md#0x1_vector">vector</a>&lt;u8&gt;)
</code></pre>



<details>
<summary>Implementation</summary>


<pre><code>entry <b>fun</b> <a href="account.md#0x1_account_rotate_authentication_key_call_to_public_key">rotate_authentication_key_call_to_public_key</a>(<a href="account.md#0x1_account">account</a>: &<a href="../../aptos-stdlib/../move-stdlib/doc/signer.md#0x1_signer">signer</a>, to_scheme: u8, to_public_key_bytes: <a href="../../aptos-stdlib/../move-stdlib/doc/vector.md#0x1_vector">vector</a>&lt;u8&gt;) <b>acquires</b> <a href="account.md#0x1_account_Account">Account</a> {
    <b>let</b> new_auth_key = <a href="account.md#0x1_account_get_authentication_key_from_scheme_and_public_key_bytes">get_authentication_key_from_scheme_and_public_key_bytes</a>(to_scheme, to_public_key_bytes);
    <a href="account.md#0x1_account_rotate_authentication_key_internal">rotate_authentication_key_internal</a>(<a href="account.md#0x1_account">account</a>, new_auth_key);
}
</code></pre>



</details>

<a id="0x1_account_add_ed25519_backup_key_on_keyless_account"></a>

## Function `add_ed25519_backup_key_on_keyless_account`

Adds an ED25519 backup key to a keyless account by converting the account's authentication key to a multi-key.
This function takes a keyless account (identified by having a keyless public key scheme) and adds an ED25519 backup key,
creating a multi-key that requires 1 signature from either key to authenticate.


<a id="@Arguments_1"></a>

### Arguments

* <code><a href="account.md#0x1_account">account</a></code> - The signer representing the keyless account
* <code>keyless_public_key</code> - The current keyless public key of the account
* <code>backup_key</code> - The ED25519 public key to add as a backup
* <code>backup_key_proof</code> - A signature from the backup key proving ownership


<a id="@Aborts_2"></a>

### Aborts

* If the current public key is not a keyless public key
* If the provided keyless public key does not match the account's current authentication key
* If the keyless public key is not the original public key of the account
* If the backup key proof signature is invalid


<a id="@Events_3"></a>

### Events

* Emits a <code><a href="account.md#0x1_account_KeyRotationToMultiPublicKey">KeyRotationToMultiPublicKey</a></code> event with the new multi-key configuration


<pre><code>entry <b>fun</b> <a href="account.md#0x1_account_add_ed25519_backup_key_on_keyless_account">add_ed25519_backup_key_on_keyless_account</a>(<a href="account.md#0x1_account">account</a>: &<a href="../../aptos-stdlib/../move-stdlib/doc/signer.md#0x1_signer">signer</a>, keyless_public_key: <a href="../../aptos-stdlib/../move-stdlib/doc/vector.md#0x1_vector">vector</a>&lt;u8&gt;, backup_key: <a href="../../aptos-stdlib/../move-stdlib/doc/vector.md#0x1_vector">vector</a>&lt;u8&gt;, backup_key_proof: <a href="../../aptos-stdlib/../move-stdlib/doc/vector.md#0x1_vector">vector</a>&lt;u8&gt;)
</code></pre>



<details>
<summary>Implementation</summary>


<pre><code>entry <b>fun</b> <a href="account.md#0x1_account_add_ed25519_backup_key_on_keyless_account">add_ed25519_backup_key_on_keyless_account</a>(<a href="account.md#0x1_account">account</a>: &<a href="../../aptos-stdlib/../move-stdlib/doc/signer.md#0x1_signer">signer</a>, keyless_public_key: <a href="../../aptos-stdlib/../move-stdlib/doc/vector.md#0x1_vector">vector</a>&lt;u8&gt;, backup_key: <a href="../../aptos-stdlib/../move-stdlib/doc/vector.md#0x1_vector">vector</a>&lt;u8&gt;, backup_key_proof: <a href="../../aptos-stdlib/../move-stdlib/doc/vector.md#0x1_vector">vector</a>&lt;u8&gt;) <b>acquires</b> <a href="account.md#0x1_account_Account">Account</a> {
    // Check that the <b>public</b> key is a keyless <b>public</b> key by checking the scheme
    // encoded in the first byte of the single key <b>public</b> key
    <b>let</b> public_key_type = *std::vector::borrow(&keyless_public_key, 0);
    <b>assert</b>!(public_key_type == 3 || public_key_type == 4, std::error::invalid_argument(<a href="account.md#0x1_account_ENOT_A_KEYLESS_PUBLIC_KEY">ENOT_A_KEYLESS_PUBLIC_KEY</a>));
    <b>let</b> addr = <a href="../../aptos-stdlib/../move-stdlib/doc/signer.md#0x1_signer_address_of">signer::address_of</a>(<a href="account.md#0x1_account">account</a>);
    <b>let</b> account_resource = &<b>mut</b> <a href="account.md#0x1_account_Account">Account</a>[addr];

    // Check that the provided <b>public</b> key is the current <b>public</b> key of the <a href="account.md#0x1_account">account</a> by comparing
    // its authentication key <b>to</b> the <a href="account.md#0x1_account">account</a>'s authentication key
    <b>let</b> auth_key = <a href="account.md#0x1_account_get_authentication_key_from_scheme_and_public_key_bytes">get_authentication_key_from_scheme_and_public_key_bytes</a>(<a href="account.md#0x1_account_SINGLE_KEY_SCHEME">SINGLE_KEY_SCHEME</a>, keyless_public_key);
    <b>assert</b>!(
        auth_key == account_resource.authentication_key,
        <a href="../../aptos-stdlib/../move-stdlib/doc/error.md#0x1_error_invalid_argument">error::invalid_argument</a>(<a href="account.md#0x1_account_EWRONG_CURRENT_PUBLIC_KEY">EWRONG_CURRENT_PUBLIC_KEY</a>)
    );

    // Check that the keyless <b>public</b> key is the original <b>public</b> key of the <a href="account.md#0x1_account">account</a> by comparing
    // its authentication key <b>to</b> the <a href="account.md#0x1_account">account</a> <b>address</b>.
    <b>assert</b>!(
        <a href="../../aptos-stdlib/../move-stdlib/doc/bcs.md#0x1_bcs_to_bytes">bcs::to_bytes</a>(&addr) == auth_key,
        std::error::invalid_argument(<a href="account.md#0x1_account_ENOT_THE_ORIGINAL_PUBLIC_KEY">ENOT_THE_ORIGINAL_PUBLIC_KEY</a>)
    );
    <b>let</b> curr_auth_key_as_address = <a href="../../aptos-stdlib/doc/from_bcs.md#0x1_from_bcs_to_address">from_bcs::to_address</a>(account_resource.authentication_key);
    <b>let</b> challenge = <a href="account.md#0x1_account_RotationProofChallenge">RotationProofChallenge</a> {
        sequence_number: account_resource.sequence_number,
        originator: addr,
        current_auth_key: curr_auth_key_as_address,
        new_public_key: backup_key,
    };

    // Assert the challenges signed by the provided backup key is valid
    <a href="account.md#0x1_account_assert_valid_rotation_proof_signature_and_get_auth_key">assert_valid_rotation_proof_signature_and_get_auth_key</a>(
        <a href="account.md#0x1_account_ED25519_SCHEME">ED25519_SCHEME</a>,
        backup_key,
        backup_key_proof,
        &challenge
    );

    // Get the backup key <b>as</b> a single key
    <b>let</b> backup_key_ed25519 = <a href="../../aptos-stdlib/doc/ed25519.md#0x1_ed25519_new_unvalidated_public_key_from_bytes">ed25519::new_unvalidated_public_key_from_bytes</a>(backup_key);
    <b>let</b> backup_key_as_single_key = <a href="../../aptos-stdlib/doc/single_key.md#0x1_single_key_from_ed25519_public_key_unvalidated">single_key::from_ed25519_public_key_unvalidated</a>(&backup_key_ed25519);

    // Construct the multi key <b>public</b> key which should be the current <b>public</b> key of the <a href="account.md#0x1_account">account</a>
    <b>let</b> new_public_key_bytes = std::vector::empty();
    std::vector::push_back(&<b>mut</b> new_public_key_bytes, 0x02); // Number of keys in the multi key
    std::vector::append(&<b>mut</b> new_public_key_bytes, keyless_public_key);  // Add the current key which is the keyless <b>public</b> key
    std::vector::append(&<b>mut</b> new_public_key_bytes, <a href="../../aptos-stdlib/doc/single_key.md#0x1_single_key_unvalidated_public_key_to_bytes">single_key::unvalidated_public_key_to_bytes</a>(&backup_key_as_single_key));
    std::vector::push_back(&<b>mut</b> new_public_key_bytes, 0x01); // Signatures required

    // Rotate the authentication key <b>to</b> the new multi key <b>public</b> key
    <a href="account.md#0x1_account_rotate_authentication_key_call_to_public_key">rotate_authentication_key_call_to_public_key</a>(<a href="account.md#0x1_account">account</a>, <a href="account.md#0x1_account_MULTI_KEY_SCHEME">MULTI_KEY_SCHEME</a>, new_public_key_bytes);

    <b>let</b> new_auth_key = <a href="account.md#0x1_account_get_authentication_key_from_scheme_and_public_key_bytes">get_authentication_key_from_scheme_and_public_key_bytes</a>(<a href="account.md#0x1_account_MULTI_KEY_SCHEME">MULTI_KEY_SCHEME</a>, new_public_key_bytes);
    <a href="event.md#0x1_event_emit">event::emit</a>(<a href="account.md#0x1_account_KeyRotationToMultiPublicKey">KeyRotationToMultiPublicKey</a> {
        <a href="account.md#0x1_account">account</a>: addr,
        verified_public_key_bit_map: <a href="../../aptos-stdlib/../move-stdlib/doc/vector.md#0x1_vector">vector</a>[0xC0, 0x00, 0x00, 0x00],
        multi_public_key_scheme: <a href="account.md#0x1_account_MULTI_KEY_SCHEME">MULTI_KEY_SCHEME</a>,
        multi_public_key: new_public_key_bytes,
        authentication_key: new_auth_key,
    });
}
</code></pre>



</details>

<a id="0x1_account_replace_ed25519_backup_key_on_keyless_account"></a>

## Function `replace_ed25519_backup_key_on_keyless_account`

Replaces the ED25519 backup key on a keyless account that already has a backup key configured.
This function takes a keyless account with an existing backup key and replaces it with a new ED25519 backup key,
maintaining the multi-key configuration that requires 1 signature from either key to authenticate.


<a id="@Arguments_4"></a>

### Arguments

* <code><a href="account.md#0x1_account">account</a></code> - The signer representing the keyless account
* <code>keyless_public_key</code> - The current keyless public key of the account
* <code>cur_backup_key</code> - The current ED25519 backup public key to be replaced
* <code>new_backup_key</code> - The new ED25519 public key to replace the current backup key
* <code>new_backup_key_proof</code> - A signature from the new backup key proving ownership


<a id="@Aborts_5"></a>

### Aborts

* If the main public key is not a keyless public key
* If the constructed multi-key (keyless + current backup) does not match the account's current authentication key
* If the keyless public key is not the original public key of the account
* If the new backup key proof signature is invalid


<a id="@Events_6"></a>

### Events

* Emits a <code><a href="account.md#0x1_account_KeyRotationToMultiPublicKey">KeyRotationToMultiPublicKey</a></code> event with the updated multi-key configuration


<pre><code>entry <b>fun</b> <a href="account.md#0x1_account_replace_ed25519_backup_key_on_keyless_account">replace_ed25519_backup_key_on_keyless_account</a>(<a href="account.md#0x1_account">account</a>: &<a href="../../aptos-stdlib/../move-stdlib/doc/signer.md#0x1_signer">signer</a>, keyless_public_key: <a href="../../aptos-stdlib/../move-stdlib/doc/vector.md#0x1_vector">vector</a>&lt;u8&gt;, cur_backup_key: <a href="../../aptos-stdlib/../move-stdlib/doc/vector.md#0x1_vector">vector</a>&lt;u8&gt;, new_backup_key: <a href="../../aptos-stdlib/../move-stdlib/doc/vector.md#0x1_vector">vector</a>&lt;u8&gt;, new_backup_key_proof: <a href="../../aptos-stdlib/../move-stdlib/doc/vector.md#0x1_vector">vector</a>&lt;u8&gt;)
</code></pre>



<details>
<summary>Implementation</summary>


<pre><code>entry <b>fun</b> <a href="account.md#0x1_account_replace_ed25519_backup_key_on_keyless_account">replace_ed25519_backup_key_on_keyless_account</a>(<a href="account.md#0x1_account">account</a>: &<a href="../../aptos-stdlib/../move-stdlib/doc/signer.md#0x1_signer">signer</a>, keyless_public_key: <a href="../../aptos-stdlib/../move-stdlib/doc/vector.md#0x1_vector">vector</a>&lt;u8&gt;, cur_backup_key: <a href="../../aptos-stdlib/../move-stdlib/doc/vector.md#0x1_vector">vector</a>&lt;u8&gt;, new_backup_key: <a href="../../aptos-stdlib/../move-stdlib/doc/vector.md#0x1_vector">vector</a>&lt;u8&gt;, new_backup_key_proof: <a href="../../aptos-stdlib/../move-stdlib/doc/vector.md#0x1_vector">vector</a>&lt;u8&gt;) <b>acquires</b> <a href="account.md#0x1_account_Account">Account</a> {
    // Check that the main <b>public</b> key is a keyless <b>public</b> key by checking the scheme
    // encoded in the first byte of the single key <b>public</b> key
    <b>let</b> public_key_type = *std::vector::borrow(&keyless_public_key, 0);
    <b>assert</b>!(public_key_type == 3 || public_key_type == 4, std::error::invalid_argument(<a href="account.md#0x1_account_ENOT_A_KEYLESS_PUBLIC_KEY">ENOT_A_KEYLESS_PUBLIC_KEY</a>));

    <b>let</b> addr = <a href="../../aptos-stdlib/../move-stdlib/doc/signer.md#0x1_signer_address_of">signer::address_of</a>(<a href="account.md#0x1_account">account</a>);
    <b>let</b> account_resource = &<b>mut</b> <a href="account.md#0x1_account_Account">Account</a>[addr];

    // Get the backup key <b>as</b> a single key
    <b>let</b> backup_key_ed25519 = <a href="../../aptos-stdlib/doc/ed25519.md#0x1_ed25519_new_unvalidated_public_key_from_bytes">ed25519::new_unvalidated_public_key_from_bytes</a>(cur_backup_key);
    <b>let</b> backup_key_as_single_key = <a href="../../aptos-stdlib/doc/single_key.md#0x1_single_key_from_ed25519_public_key_unvalidated">single_key::from_ed25519_public_key_unvalidated</a>(&backup_key_ed25519);

    // Construct the multi key <b>public</b> key which should be the current <b>public</b> key of the <a href="account.md#0x1_account">account</a>
    <b>let</b> account_public_key_bytes = std::vector::empty();
    std::vector::push_back(&<b>mut</b> account_public_key_bytes, 0x02); // Number of keys in the multi key
    std::vector::append(&<b>mut</b> account_public_key_bytes, keyless_public_key);  // Add the current key which is a single key
    std::vector::append(&<b>mut</b> account_public_key_bytes, <a href="../../aptos-stdlib/doc/single_key.md#0x1_single_key_unvalidated_public_key_to_bytes">single_key::unvalidated_public_key_to_bytes</a>(&backup_key_as_single_key));
    std::vector::push_back(&<b>mut</b> account_public_key_bytes, 0x01); // Signatures required

    // Check that constructed multi key <b>public</b> key is the current <b>public</b> key of the <a href="account.md#0x1_account">account</a> by comparing
    // its authentication key <b>to</b> the <a href="account.md#0x1_account">account</a>'s authentication key
    <b>let</b> auth_key = <a href="account.md#0x1_account_get_authentication_key_from_scheme_and_public_key_bytes">get_authentication_key_from_scheme_and_public_key_bytes</a>(<a href="account.md#0x1_account_MULTI_KEY_SCHEME">MULTI_KEY_SCHEME</a>, account_public_key_bytes);
    <b>assert</b>!(
        auth_key == account_resource.authentication_key,
        <a href="../../aptos-stdlib/../move-stdlib/doc/error.md#0x1_error_invalid_argument">error::invalid_argument</a>(<a href="account.md#0x1_account_EWRONG_CURRENT_PUBLIC_KEY">EWRONG_CURRENT_PUBLIC_KEY</a>)
    );

    // Check that the keyless <b>public</b> key is the original <b>public</b> key of the <a href="account.md#0x1_account">account</a> by comparing
    // its authentication key <b>to</b> the <a href="account.md#0x1_account">account</a> <b>address</b>.
    <b>let</b> auth_key_for_original_public_key = <a href="account.md#0x1_account_get_authentication_key_from_scheme_and_public_key_bytes">get_authentication_key_from_scheme_and_public_key_bytes</a>(<a href="account.md#0x1_account_SINGLE_KEY_SCHEME">SINGLE_KEY_SCHEME</a>, keyless_public_key);
    <b>assert</b>!(
        <a href="../../aptos-stdlib/../move-stdlib/doc/bcs.md#0x1_bcs_to_bytes">bcs::to_bytes</a>(&addr) == auth_key_for_original_public_key,
        std::error::invalid_argument(<a href="account.md#0x1_account_ENOT_THE_ORIGINAL_PUBLIC_KEY">ENOT_THE_ORIGINAL_PUBLIC_KEY</a>)
    );

    <b>let</b> curr_auth_key_as_address = <a href="../../aptos-stdlib/doc/from_bcs.md#0x1_from_bcs_to_address">from_bcs::to_address</a>(account_resource.authentication_key);
    <b>let</b> challenge = <a href="account.md#0x1_account_RotationProofChallenge">RotationProofChallenge</a> {
        sequence_number: account_resource.sequence_number,
        originator: addr,
        current_auth_key: curr_auth_key_as_address,
        new_public_key: new_backup_key,
    };

    // Assert the challenge signed by the new backup key is valid
    <a href="account.md#0x1_account_assert_valid_rotation_proof_signature_and_get_auth_key">assert_valid_rotation_proof_signature_and_get_auth_key</a>(
        <a href="account.md#0x1_account_ED25519_SCHEME">ED25519_SCHEME</a>,
        new_backup_key,
        new_backup_key_proof,
        &challenge
    );

    <b>let</b> new_backup_key_ed25519 = <a href="../../aptos-stdlib/doc/ed25519.md#0x1_ed25519_new_unvalidated_public_key_from_bytes">ed25519::new_unvalidated_public_key_from_bytes</a>(new_backup_key);
    <b>let</b> new_backup_key_as_single_key = <a href="../../aptos-stdlib/doc/single_key.md#0x1_single_key_from_ed25519_public_key_unvalidated">single_key::from_ed25519_public_key_unvalidated</a>(&new_backup_key_ed25519);

    // Construct the new multi key <b>public</b> key which contains the keyless <b>public</b> key and the new backup key
    <b>let</b> new_public_key_bytes = std::vector::empty();
    std::vector::push_back(&<b>mut</b> new_public_key_bytes, 0x02); // Number of keys in the multi key
    std::vector::append(&<b>mut</b> new_public_key_bytes, keyless_public_key);  // Add the current key which is a single key
    std::vector::append(&<b>mut</b> new_public_key_bytes, <a href="../../aptos-stdlib/doc/single_key.md#0x1_single_key_unvalidated_public_key_to_bytes">single_key::unvalidated_public_key_to_bytes</a>(&new_backup_key_as_single_key));
    std::vector::push_back(&<b>mut</b> new_public_key_bytes, 0x01); // Signatures required

    // Rotate the authentication key <b>to</b> the new multi key <b>public</b> key
    <a href="account.md#0x1_account_rotate_authentication_key_call_to_public_key">rotate_authentication_key_call_to_public_key</a>(<a href="account.md#0x1_account">account</a>, <a href="account.md#0x1_account_MULTI_KEY_SCHEME">MULTI_KEY_SCHEME</a>, new_public_key_bytes);

    <b>let</b> new_auth_key = <a href="account.md#0x1_account_get_authentication_key_from_scheme_and_public_key_bytes">get_authentication_key_from_scheme_and_public_key_bytes</a>(<a href="account.md#0x1_account_MULTI_KEY_SCHEME">MULTI_KEY_SCHEME</a>, new_public_key_bytes);
    <a href="event.md#0x1_event_emit">event::emit</a>(<a href="account.md#0x1_account_KeyRotationToMultiPublicKey">KeyRotationToMultiPublicKey</a> {
        <a href="account.md#0x1_account">account</a>: addr,
        // This marks that both the keyless <b>public</b> key and the new backup key are verified
        // The keyless <b>public</b> key is the original <b>public</b> key of the <a href="account.md#0x1_account">account</a> and the new backup key
        // <b>has</b> been validated via verifying the challenge signed by the new backup key.
        verified_public_key_bit_map: <a href="../../aptos-stdlib/../move-stdlib/doc/vector.md#0x1_vector">vector</a>[0xC0, 0x00, 0x00, 0x00],
        multi_public_key_scheme: <a href="account.md#0x1_account_MULTI_KEY_SCHEME">MULTI_KEY_SCHEME</a>,
        multi_public_key: new_public_key_bytes,
        authentication_key: new_auth_key,
    });
}
</code></pre>



</details>

<a id="0x1_account_rotate_authentication_key"></a>

## Function `rotate_authentication_key`

Generic authentication key rotation function that allows the user to rotate their authentication key from any scheme to any scheme.
To authorize the rotation, we need two signatures:
- the first signature <code>cap_rotate_key</code> refers to the signature by the account owner's current key on a valid <code><a href="account.md#0x1_account_RotationProofChallenge">RotationProofChallenge</a></code>,
demonstrating that the user intends to and has the capability to rotate the authentication key of this account;
- the second signature <code>cap_update_table</code> refers to the signature by the new key (that the account owner wants to rotate to) on a
valid <code><a href="account.md#0x1_account_RotationProofChallenge">RotationProofChallenge</a></code>, demonstrating that the user owns the new private key, and has the authority to update the
<code><a href="account.md#0x1_account_OriginatingAddress">OriginatingAddress</a></code> map with the new address mapping <code>&lt;new_address, originating_address&gt;</code>.
To verify these two signatures, we need their corresponding public key and public key scheme: we use <code>from_scheme</code> and <code>from_public_key_bytes</code>
to verify <code>cap_rotate_key</code>, and <code>to_scheme</code> and <code>to_public_key_bytes</code> to verify <code>cap_update_table</code>.
A scheme of 0 refers to an Ed25519 key and a scheme of 1 refers to Multi-Ed25519 keys.
<code>originating <b>address</b></code> refers to an account's original/first address.

Here is an example attack if we don't ask for the second signature <code>cap_update_table</code>:
Alice has rotated her account <code>addr_a</code> to <code>new_addr_a</code>. As a result, the following entry is created, to help Alice when recovering her wallet:
<code><a href="account.md#0x1_account_OriginatingAddress">OriginatingAddress</a>[new_addr_a]</code> -> <code>addr_a</code>
Alice has had a bad day: her laptop blew up and she needs to reset her account on a new one.
(Fortunately, she still has her secret key <code>new_sk_a</code> associated with her new address <code>new_addr_a</code>, so she can do this.)

But Bob likes to mess with Alice.
Bob creates an account <code>addr_b</code> and maliciously rotates it to Alice's new address <code>new_addr_a</code>. Since we are no longer checking a PoK,
Bob can easily do this.

Now, the table will be updated to make Alice's new address point to Bob's address: <code><a href="account.md#0x1_account_OriginatingAddress">OriginatingAddress</a>[new_addr_a]</code> -> <code>addr_b</code>.
When Alice recovers her account, her wallet will display the attacker's address (Bob's) <code>addr_b</code> as her address.
Now Alice will give <code>addr_b</code> to everyone to pay her, but the money will go to Bob.

Because we ask for a valid <code>cap_update_table</code>, this kind of attack is not possible. Bob would not have the secret key of Alice's address
to rotate his address to Alice's address in the first place.


<pre><code><b>public</b> entry <b>fun</b> <a href="account.md#0x1_account_rotate_authentication_key">rotate_authentication_key</a>(<a href="account.md#0x1_account">account</a>: &<a href="../../aptos-stdlib/../move-stdlib/doc/signer.md#0x1_signer">signer</a>, from_scheme: u8, from_public_key_bytes: <a href="../../aptos-stdlib/../move-stdlib/doc/vector.md#0x1_vector">vector</a>&lt;u8&gt;, to_scheme: u8, to_public_key_bytes: <a href="../../aptos-stdlib/../move-stdlib/doc/vector.md#0x1_vector">vector</a>&lt;u8&gt;, cap_rotate_key: <a href="../../aptos-stdlib/../move-stdlib/doc/vector.md#0x1_vector">vector</a>&lt;u8&gt;, cap_update_table: <a href="../../aptos-stdlib/../move-stdlib/doc/vector.md#0x1_vector">vector</a>&lt;u8&gt;)
</code></pre>



<details>
<summary>Implementation</summary>


<pre><code><b>public</b> entry <b>fun</b> <a href="account.md#0x1_account_rotate_authentication_key">rotate_authentication_key</a>(
    <a href="account.md#0x1_account">account</a>: &<a href="../../aptos-stdlib/../move-stdlib/doc/signer.md#0x1_signer">signer</a>,
    from_scheme: u8,
    from_public_key_bytes: <a href="../../aptos-stdlib/../move-stdlib/doc/vector.md#0x1_vector">vector</a>&lt;u8&gt;,
    to_scheme: u8,
    to_public_key_bytes: <a href="../../aptos-stdlib/../move-stdlib/doc/vector.md#0x1_vector">vector</a>&lt;u8&gt;,
    cap_rotate_key: <a href="../../aptos-stdlib/../move-stdlib/doc/vector.md#0x1_vector">vector</a>&lt;u8&gt;,
    cap_update_table: <a href="../../aptos-stdlib/../move-stdlib/doc/vector.md#0x1_vector">vector</a>&lt;u8&gt;,
) <b>acquires</b> <a href="account.md#0x1_account_Account">Account</a>, <a href="account.md#0x1_account_OriginatingAddress">OriginatingAddress</a> {
    <b>let</b> addr = <a href="../../aptos-stdlib/../move-stdlib/doc/signer.md#0x1_signer_address_of">signer::address_of</a>(<a href="account.md#0x1_account">account</a>);
    <a href="account.md#0x1_account_ensure_resource_exists">ensure_resource_exists</a>(addr);
    <a href="account.md#0x1_account_check_rotation_permission">check_rotation_permission</a>(<a href="account.md#0x1_account">account</a>);
    <b>let</b> account_resource = &<b>mut</b> <a href="account.md#0x1_account_Account">Account</a>[addr];

    // Verify the given `from_public_key_bytes` matches this <a href="account.md#0x1_account">account</a>'s current authentication key.
    <b>if</b> (from_scheme == <a href="account.md#0x1_account_ED25519_SCHEME">ED25519_SCHEME</a>) {
        <b>let</b> from_pk = <a href="../../aptos-stdlib/doc/ed25519.md#0x1_ed25519_new_unvalidated_public_key_from_bytes">ed25519::new_unvalidated_public_key_from_bytes</a>(from_public_key_bytes);
        <b>let</b> from_auth_key = <a href="../../aptos-stdlib/doc/ed25519.md#0x1_ed25519_unvalidated_public_key_to_authentication_key">ed25519::unvalidated_public_key_to_authentication_key</a>(&from_pk);
        <b>assert</b>!(
            account_resource.authentication_key == from_auth_key,
            <a href="../../aptos-stdlib/../move-stdlib/doc/error.md#0x1_error_unauthenticated">error::unauthenticated</a>(<a href="account.md#0x1_account_EWRONG_CURRENT_PUBLIC_KEY">EWRONG_CURRENT_PUBLIC_KEY</a>)
        );
    } <b>else</b> <b>if</b> (from_scheme == <a href="account.md#0x1_account_MULTI_ED25519_SCHEME">MULTI_ED25519_SCHEME</a>) {
        <b>let</b> from_pk = <a href="../../aptos-stdlib/doc/multi_ed25519.md#0x1_multi_ed25519_new_unvalidated_public_key_from_bytes">multi_ed25519::new_unvalidated_public_key_from_bytes</a>(from_public_key_bytes);
        <b>let</b> from_auth_key = <a href="../../aptos-stdlib/doc/multi_ed25519.md#0x1_multi_ed25519_unvalidated_public_key_to_authentication_key">multi_ed25519::unvalidated_public_key_to_authentication_key</a>(&from_pk);
        <b>assert</b>!(
            account_resource.authentication_key == from_auth_key,
            <a href="../../aptos-stdlib/../move-stdlib/doc/error.md#0x1_error_unauthenticated">error::unauthenticated</a>(<a href="account.md#0x1_account_EWRONG_CURRENT_PUBLIC_KEY">EWRONG_CURRENT_PUBLIC_KEY</a>)
        );
    } <b>else</b> {
        <b>abort</b> <a href="../../aptos-stdlib/../move-stdlib/doc/error.md#0x1_error_invalid_argument">error::invalid_argument</a>(<a href="account.md#0x1_account_EINVALID_SCHEME">EINVALID_SCHEME</a>)
    };

    // Construct a valid `<a href="account.md#0x1_account_RotationProofChallenge">RotationProofChallenge</a>` that `cap_rotate_key` and `cap_update_table` will validate against.
    <b>let</b> curr_auth_key_as_address = <a href="../../aptos-stdlib/doc/from_bcs.md#0x1_from_bcs_to_address">from_bcs::to_address</a>(account_resource.authentication_key);
    <b>let</b> challenge = <a href="account.md#0x1_account_RotationProofChallenge">RotationProofChallenge</a> {
        sequence_number: account_resource.sequence_number,
        originator: addr,
        current_auth_key: curr_auth_key_as_address,
        new_public_key: to_public_key_bytes,
    };

    // Assert the challenges signed by the current and new keys are valid
    <a href="account.md#0x1_account_assert_valid_rotation_proof_signature_and_get_auth_key">assert_valid_rotation_proof_signature_and_get_auth_key</a>(
        from_scheme,
        from_public_key_bytes,
        cap_rotate_key,
        &challenge
    );
    <b>let</b> new_auth_key = <a href="account.md#0x1_account_assert_valid_rotation_proof_signature_and_get_auth_key">assert_valid_rotation_proof_signature_and_get_auth_key</a>(
        to_scheme,
        to_public_key_bytes,
        cap_update_table,
        &challenge
    );

    // Update the `<a href="account.md#0x1_account_OriginatingAddress">OriginatingAddress</a>` <a href="../../aptos-stdlib/doc/table.md#0x1_table">table</a>.
    <a href="account.md#0x1_account_update_auth_key_and_originating_address_table">update_auth_key_and_originating_address_table</a>(addr, account_resource, new_auth_key);

    <b>if</b> (to_scheme == <a href="account.md#0x1_account_MULTI_ED25519_SCHEME">MULTI_ED25519_SCHEME</a>) {
        <b>let</b> len = std::vector::length(&cap_update_table);
        <b>let</b> signature_bitmap = std::vector::slice(&cap_update_table, len - 4, len);
        <a href="event.md#0x1_event_emit">event::emit</a>(<a href="account.md#0x1_account_KeyRotationToMultiPublicKey">KeyRotationToMultiPublicKey</a> {
            <a href="account.md#0x1_account">account</a>: addr,
            verified_public_key_bit_map: signature_bitmap,
            multi_public_key_scheme: to_scheme,
            multi_public_key: to_public_key_bytes,
            authentication_key: new_auth_key,
        });
    }
}
</code></pre>



</details>

<a id="0x1_account_rotate_authentication_key_with_rotation_capability"></a>

## Function `rotate_authentication_key_with_rotation_capability`



<pre><code><b>public</b> entry <b>fun</b> <a href="account.md#0x1_account_rotate_authentication_key_with_rotation_capability">rotate_authentication_key_with_rotation_capability</a>(delegate_signer: &<a href="../../aptos-stdlib/../move-stdlib/doc/signer.md#0x1_signer">signer</a>, rotation_cap_offerer_address: <b>address</b>, new_scheme: u8, new_public_key_bytes: <a href="../../aptos-stdlib/../move-stdlib/doc/vector.md#0x1_vector">vector</a>&lt;u8&gt;, cap_update_table: <a href="../../aptos-stdlib/../move-stdlib/doc/vector.md#0x1_vector">vector</a>&lt;u8&gt;)
</code></pre>



<details>
<summary>Implementation</summary>


<pre><code><b>public</b> entry <b>fun</b> <a href="account.md#0x1_account_rotate_authentication_key_with_rotation_capability">rotate_authentication_key_with_rotation_capability</a>(
    delegate_signer: &<a href="../../aptos-stdlib/../move-stdlib/doc/signer.md#0x1_signer">signer</a>,
    rotation_cap_offerer_address: <b>address</b>,
    new_scheme: u8,
    new_public_key_bytes: <a href="../../aptos-stdlib/../move-stdlib/doc/vector.md#0x1_vector">vector</a>&lt;u8&gt;,
    cap_update_table: <a href="../../aptos-stdlib/../move-stdlib/doc/vector.md#0x1_vector">vector</a>&lt;u8&gt;
) <b>acquires</b> <a href="account.md#0x1_account_Account">Account</a>, <a href="account.md#0x1_account_OriginatingAddress">OriginatingAddress</a> {
    <a href="account.md#0x1_account_check_rotation_permission">check_rotation_permission</a>(delegate_signer);
    <b>assert</b>!(<a href="account.md#0x1_account_resource_exists_at">resource_exists_at</a>(rotation_cap_offerer_address), <a href="../../aptos-stdlib/../move-stdlib/doc/error.md#0x1_error_not_found">error::not_found</a>(<a href="account.md#0x1_account_EOFFERER_ADDRESS_DOES_NOT_EXIST">EOFFERER_ADDRESS_DOES_NOT_EXIST</a>));

    // Check that there <b>exists</b> a rotation <a href="../../aptos-stdlib/doc/capability.md#0x1_capability">capability</a> offer at the offerer's <a href="account.md#0x1_account">account</a> resource for the delegate.
    <b>let</b> delegate_address = <a href="../../aptos-stdlib/../move-stdlib/doc/signer.md#0x1_signer_address_of">signer::address_of</a>(delegate_signer);
    <b>let</b> offerer_account_resource = &<a href="account.md#0x1_account_Account">Account</a>[rotation_cap_offerer_address];
    <b>assert</b>!(
        offerer_account_resource.rotation_capability_offer.for.contains(&delegate_address),
        <a href="../../aptos-stdlib/../move-stdlib/doc/error.md#0x1_error_not_found">error::not_found</a>(<a href="account.md#0x1_account_ENO_SUCH_ROTATION_CAPABILITY_OFFER">ENO_SUCH_ROTATION_CAPABILITY_OFFER</a>)
    );

    <b>let</b> curr_auth_key = <a href="../../aptos-stdlib/doc/from_bcs.md#0x1_from_bcs_to_address">from_bcs::to_address</a>(offerer_account_resource.authentication_key);
    <b>let</b> challenge = <a href="account.md#0x1_account_RotationProofChallenge">RotationProofChallenge</a> {
        sequence_number: <a href="account.md#0x1_account_get_sequence_number">get_sequence_number</a>(delegate_address),
        originator: rotation_cap_offerer_address,
        current_auth_key: curr_auth_key,
        new_public_key: new_public_key_bytes,
    };

    // Verifies that the `<a href="account.md#0x1_account_RotationProofChallenge">RotationProofChallenge</a>` from above is signed under the new <b>public</b> key that we are rotating <b>to</b>.        l
    <b>let</b> new_auth_key = <a href="account.md#0x1_account_assert_valid_rotation_proof_signature_and_get_auth_key">assert_valid_rotation_proof_signature_and_get_auth_key</a>(
        new_scheme,
        new_public_key_bytes,
        cap_update_table,
        &challenge
    );

    // Update the `<a href="account.md#0x1_account_OriginatingAddress">OriginatingAddress</a>` <a href="../../aptos-stdlib/doc/table.md#0x1_table">table</a>, so we can find the originating <b>address</b> using the new <b>address</b>.
    <b>let</b> offerer_account_resource = &<b>mut</b> <a href="account.md#0x1_account_Account">Account</a>[rotation_cap_offerer_address];
    <a href="account.md#0x1_account_update_auth_key_and_originating_address_table">update_auth_key_and_originating_address_table</a>(
        rotation_cap_offerer_address,
        offerer_account_resource,
        new_auth_key
    );
    <b>if</b> (new_scheme == <a href="account.md#0x1_account_MULTI_ED25519_SCHEME">MULTI_ED25519_SCHEME</a>) {
        <b>let</b> len = std::vector::length(&cap_update_table);
        <b>let</b> signature_bitmap = std::vector::slice(&cap_update_table, len - 4, len);
        <a href="event.md#0x1_event_emit">event::emit</a>(<a href="account.md#0x1_account_KeyRotationToMultiPublicKey">KeyRotationToMultiPublicKey</a> {
            <a href="account.md#0x1_account">account</a>: rotation_cap_offerer_address,
            verified_public_key_bit_map: signature_bitmap,
            multi_public_key_scheme: new_scheme,
            multi_public_key: new_public_key_bytes,
            authentication_key: new_auth_key,
        });
    }
}
</code></pre>



</details>

<a id="0x1_account_get_authentication_key_from_scheme_and_public_key_bytes"></a>

## Function `get_authentication_key_from_scheme_and_public_key_bytes`



<pre><code><b>public</b> <b>fun</b> <a href="account.md#0x1_account_get_authentication_key_from_scheme_and_public_key_bytes">get_authentication_key_from_scheme_and_public_key_bytes</a>(scheme: u8, public_key_bytes: <a href="../../aptos-stdlib/../move-stdlib/doc/vector.md#0x1_vector">vector</a>&lt;u8&gt;): <a href="../../aptos-stdlib/../move-stdlib/doc/vector.md#0x1_vector">vector</a>&lt;u8&gt;
</code></pre>



<details>
<summary>Implementation</summary>


<pre><code><b>public</b> <b>fun</b> <a href="account.md#0x1_account_get_authentication_key_from_scheme_and_public_key_bytes">get_authentication_key_from_scheme_and_public_key_bytes</a>(scheme: u8, public_key_bytes: <a href="../../aptos-stdlib/../move-stdlib/doc/vector.md#0x1_vector">vector</a>&lt;u8&gt;): <a href="../../aptos-stdlib/../move-stdlib/doc/vector.md#0x1_vector">vector</a>&lt;u8&gt; {
    <b>if</b> (scheme == <a href="account.md#0x1_account_ED25519_SCHEME">ED25519_SCHEME</a>) {
        <b>let</b> pk = <a href="../../aptos-stdlib/doc/ed25519.md#0x1_ed25519_new_unvalidated_public_key_from_bytes">ed25519::new_unvalidated_public_key_from_bytes</a>(public_key_bytes);
        <a href="../../aptos-stdlib/doc/ed25519.md#0x1_ed25519_unvalidated_public_key_to_authentication_key">ed25519::unvalidated_public_key_to_authentication_key</a>(&pk)
    } <b>else</b> <b>if</b> (scheme == <a href="account.md#0x1_account_MULTI_ED25519_SCHEME">MULTI_ED25519_SCHEME</a>) {
        <b>let</b> pk = <a href="../../aptos-stdlib/doc/multi_ed25519.md#0x1_multi_ed25519_new_unvalidated_public_key_from_bytes">multi_ed25519::new_unvalidated_public_key_from_bytes</a>(public_key_bytes);
        <a href="../../aptos-stdlib/doc/multi_ed25519.md#0x1_multi_ed25519_unvalidated_public_key_to_authentication_key">multi_ed25519::unvalidated_public_key_to_authentication_key</a>(&pk)
    } <b>else</b> <b>if</b> (scheme == <a href="account.md#0x1_account_SINGLE_KEY_SCHEME">SINGLE_KEY_SCHEME</a>) {
        <b>let</b> pk = <a href="../../aptos-stdlib/doc/single_key.md#0x1_single_key_new_unvalidated_public_key_from_bytes">single_key::new_unvalidated_public_key_from_bytes</a>(public_key_bytes);
        <a href="../../aptos-stdlib/doc/single_key.md#0x1_single_key_unvalidated_public_key_to_authentication_key">single_key::unvalidated_public_key_to_authentication_key</a>(&pk)
    } <b>else</b> <b>if</b> (scheme == <a href="account.md#0x1_account_MULTI_KEY_SCHEME">MULTI_KEY_SCHEME</a>) {
        <b>let</b> pk = <a href="../../aptos-stdlib/doc/multi_key.md#0x1_multi_key_new_unvalidated_public_key_from_bytes">multi_key::new_unvalidated_public_key_from_bytes</a>(public_key_bytes);
        <a href="../../aptos-stdlib/doc/multi_key.md#0x1_multi_key_unvalidated_public_key_to_authentication_key">multi_key::unvalidated_public_key_to_authentication_key</a>(&pk)
    } <b>else</b> {
        <b>abort</b> <a href="../../aptos-stdlib/../move-stdlib/doc/error.md#0x1_error_invalid_argument">error::invalid_argument</a>(<a href="account.md#0x1_account_EINVALID_SCHEME">EINVALID_SCHEME</a>)
    }
}
</code></pre>



</details>

<a id="0x1_account_offer_rotation_capability"></a>

## Function `offer_rotation_capability`

Offers rotation capability on behalf of <code><a href="account.md#0x1_account">account</a></code> to the account at address <code>recipient_address</code>.
An account can delegate its rotation capability to only one other address at one time. If the account
has an existing rotation capability offer, calling this function will update the rotation capability offer with
the new <code>recipient_address</code>.
Here, <code>rotation_capability_sig_bytes</code> signature indicates that this key rotation is authorized by the account owner,
and prevents the classic "time-of-check time-of-use" attack.
For example, users usually rely on what the wallet displays to them as the transaction's outcome. Consider a contract that with 50% probability
(based on the current timestamp in Move), rotates somebody's key. The wallet might be unlucky and get an outcome where nothing is rotated,
incorrectly telling the user nothing bad will happen. But when the transaction actually gets executed, the attacker gets lucky and
the execution path triggers the account key rotation.
We prevent such attacks by asking for this extra signature authorizing the key rotation.

@param rotation_capability_sig_bytes is the signature by the account owner's key on <code><a href="account.md#0x1_account_RotationCapabilityOfferProofChallengeV2">RotationCapabilityOfferProofChallengeV2</a></code>.
@param account_scheme is the scheme of the account (ed25519 or multi_ed25519).
@param account_public_key_bytes is the public key of the account owner.
@param recipient_address is the address of the recipient of the rotation capability - note that if there's an existing rotation capability
offer, calling this function will replace the previous <code>recipient_address</code> upon successful verification.


<pre><code><b>public</b> entry <b>fun</b> <a href="account.md#0x1_account_offer_rotation_capability">offer_rotation_capability</a>(<a href="account.md#0x1_account">account</a>: &<a href="../../aptos-stdlib/../move-stdlib/doc/signer.md#0x1_signer">signer</a>, rotation_capability_sig_bytes: <a href="../../aptos-stdlib/../move-stdlib/doc/vector.md#0x1_vector">vector</a>&lt;u8&gt;, account_scheme: u8, account_public_key_bytes: <a href="../../aptos-stdlib/../move-stdlib/doc/vector.md#0x1_vector">vector</a>&lt;u8&gt;, recipient_address: <b>address</b>)
</code></pre>



<details>
<summary>Implementation</summary>


<pre><code><b>public</b> entry <b>fun</b> <a href="account.md#0x1_account_offer_rotation_capability">offer_rotation_capability</a>(
    <a href="account.md#0x1_account">account</a>: &<a href="../../aptos-stdlib/../move-stdlib/doc/signer.md#0x1_signer">signer</a>,
    rotation_capability_sig_bytes: <a href="../../aptos-stdlib/../move-stdlib/doc/vector.md#0x1_vector">vector</a>&lt;u8&gt;,
    account_scheme: u8,
    account_public_key_bytes: <a href="../../aptos-stdlib/../move-stdlib/doc/vector.md#0x1_vector">vector</a>&lt;u8&gt;,
    recipient_address: <b>address</b>,
) <b>acquires</b> <a href="account.md#0x1_account_Account">Account</a> {
    <a href="account.md#0x1_account_check_rotation_permission">check_rotation_permission</a>(<a href="account.md#0x1_account">account</a>);
    <b>let</b> addr = <a href="../../aptos-stdlib/../move-stdlib/doc/signer.md#0x1_signer_address_of">signer::address_of</a>(<a href="account.md#0x1_account">account</a>);
    <a href="account.md#0x1_account_ensure_resource_exists">ensure_resource_exists</a>(addr);
    <b>assert</b>!(<a href="account.md#0x1_account_exists_at">exists_at</a>(recipient_address), <a href="../../aptos-stdlib/../move-stdlib/doc/error.md#0x1_error_not_found">error::not_found</a>(<a href="account.md#0x1_account_EACCOUNT_DOES_NOT_EXIST">EACCOUNT_DOES_NOT_EXIST</a>));

    // proof that this <a href="account.md#0x1_account">account</a> intends <b>to</b> delegate its rotation <a href="../../aptos-stdlib/doc/capability.md#0x1_capability">capability</a> <b>to</b> another <a href="account.md#0x1_account">account</a>
    <b>let</b> account_resource = &<b>mut</b> <a href="account.md#0x1_account_Account">Account</a>[addr];
    <b>let</b> proof_challenge = <a href="account.md#0x1_account_RotationCapabilityOfferProofChallengeV2">RotationCapabilityOfferProofChallengeV2</a> {
        <a href="chain_id.md#0x1_chain_id">chain_id</a>: <a href="chain_id.md#0x1_chain_id_get">chain_id::get</a>(),
        sequence_number: account_resource.sequence_number,
        source_address: addr,
        recipient_address,
    };

    // verify the signature on `<a href="account.md#0x1_account_RotationCapabilityOfferProofChallengeV2">RotationCapabilityOfferProofChallengeV2</a>` by the <a href="account.md#0x1_account">account</a> owner
    <b>if</b> (account_scheme == <a href="account.md#0x1_account_ED25519_SCHEME">ED25519_SCHEME</a>) {
        <b>let</b> pubkey = <a href="../../aptos-stdlib/doc/ed25519.md#0x1_ed25519_new_unvalidated_public_key_from_bytes">ed25519::new_unvalidated_public_key_from_bytes</a>(account_public_key_bytes);
        <b>let</b> expected_auth_key = <a href="../../aptos-stdlib/doc/ed25519.md#0x1_ed25519_unvalidated_public_key_to_authentication_key">ed25519::unvalidated_public_key_to_authentication_key</a>(&pubkey);
        <b>assert</b>!(
            account_resource.authentication_key == expected_auth_key,
            <a href="../../aptos-stdlib/../move-stdlib/doc/error.md#0x1_error_invalid_argument">error::invalid_argument</a>(<a href="account.md#0x1_account_EWRONG_CURRENT_PUBLIC_KEY">EWRONG_CURRENT_PUBLIC_KEY</a>)
        );

        <b>let</b> rotation_capability_sig = <a href="../../aptos-stdlib/doc/ed25519.md#0x1_ed25519_new_signature_from_bytes">ed25519::new_signature_from_bytes</a>(rotation_capability_sig_bytes);
        <b>assert</b>!(
            <a href="../../aptos-stdlib/doc/ed25519.md#0x1_ed25519_signature_verify_strict_t">ed25519::signature_verify_strict_t</a>(&rotation_capability_sig, &pubkey, proof_challenge),
            <a href="../../aptos-stdlib/../move-stdlib/doc/error.md#0x1_error_invalid_argument">error::invalid_argument</a>(<a href="account.md#0x1_account_EINVALID_PROOF_OF_KNOWLEDGE">EINVALID_PROOF_OF_KNOWLEDGE</a>)
        );
    } <b>else</b> <b>if</b> (account_scheme == <a href="account.md#0x1_account_MULTI_ED25519_SCHEME">MULTI_ED25519_SCHEME</a>) {
        <b>let</b> pubkey = <a href="../../aptos-stdlib/doc/multi_ed25519.md#0x1_multi_ed25519_new_unvalidated_public_key_from_bytes">multi_ed25519::new_unvalidated_public_key_from_bytes</a>(account_public_key_bytes);
        <b>let</b> expected_auth_key = <a href="../../aptos-stdlib/doc/multi_ed25519.md#0x1_multi_ed25519_unvalidated_public_key_to_authentication_key">multi_ed25519::unvalidated_public_key_to_authentication_key</a>(&pubkey);
        <b>assert</b>!(
            account_resource.authentication_key == expected_auth_key,
            <a href="../../aptos-stdlib/../move-stdlib/doc/error.md#0x1_error_invalid_argument">error::invalid_argument</a>(<a href="account.md#0x1_account_EWRONG_CURRENT_PUBLIC_KEY">EWRONG_CURRENT_PUBLIC_KEY</a>)
        );

        <b>let</b> rotation_capability_sig = <a href="../../aptos-stdlib/doc/multi_ed25519.md#0x1_multi_ed25519_new_signature_from_bytes">multi_ed25519::new_signature_from_bytes</a>(rotation_capability_sig_bytes);
        <b>assert</b>!(
            <a href="../../aptos-stdlib/doc/multi_ed25519.md#0x1_multi_ed25519_signature_verify_strict_t">multi_ed25519::signature_verify_strict_t</a>(&rotation_capability_sig, &pubkey, proof_challenge),
            <a href="../../aptos-stdlib/../move-stdlib/doc/error.md#0x1_error_invalid_argument">error::invalid_argument</a>(<a href="account.md#0x1_account_EINVALID_PROOF_OF_KNOWLEDGE">EINVALID_PROOF_OF_KNOWLEDGE</a>)
        );
    } <b>else</b> {
        <b>abort</b> <a href="../../aptos-stdlib/../move-stdlib/doc/error.md#0x1_error_invalid_argument">error::invalid_argument</a>(<a href="account.md#0x1_account_EINVALID_SCHEME">EINVALID_SCHEME</a>)
    };

    // <b>update</b> the existing rotation <a href="../../aptos-stdlib/doc/capability.md#0x1_capability">capability</a> offer or put in a new rotation <a href="../../aptos-stdlib/doc/capability.md#0x1_capability">capability</a> offer for the current <a href="account.md#0x1_account">account</a>
    account_resource.rotation_capability_offer.for.swap_or_fill(recipient_address);
}
</code></pre>



</details>

<a id="0x1_account_set_originating_address"></a>

## Function `set_originating_address`

For the given account, add an entry to <code><a href="account.md#0x1_account_OriginatingAddress">OriginatingAddress</a></code> table mapping the account's
authentication key to the account's address.

Can be used as a followup to <code><a href="account.md#0x1_account_rotate_authentication_key_call">rotate_authentication_key_call</a>()</code> to reconcile the
<code><a href="account.md#0x1_account_OriginatingAddress">OriginatingAddress</a></code> table, or to establish a mapping for a new account that has not yet had
its authentication key rotated.

Aborts if there is already an entry in the <code><a href="account.md#0x1_account_OriginatingAddress">OriginatingAddress</a></code> table for the account's
authentication key.

Kept as a private entry function to ensure that after an unproven rotation via
<code><a href="account.md#0x1_account_rotate_authentication_key_call">rotate_authentication_key_call</a>()</code>, the <code><a href="account.md#0x1_account_OriginatingAddress">OriginatingAddress</a></code> table is only updated under the
authority of the new authentication key.


<pre><code>entry <b>fun</b> <a href="account.md#0x1_account_set_originating_address">set_originating_address</a>(<a href="account.md#0x1_account">account</a>: &<a href="../../aptos-stdlib/../move-stdlib/doc/signer.md#0x1_signer">signer</a>)
</code></pre>



<details>
<summary>Implementation</summary>


<pre><code>entry <b>fun</b> <a href="account.md#0x1_account_set_originating_address">set_originating_address</a>(<a href="account.md#0x1_account">account</a>: &<a href="../../aptos-stdlib/../move-stdlib/doc/signer.md#0x1_signer">signer</a>) <b>acquires</b> <a href="account.md#0x1_account_Account">Account</a>, <a href="account.md#0x1_account_OriginatingAddress">OriginatingAddress</a> {
    <b>let</b> account_addr = <a href="../../aptos-stdlib/../move-stdlib/doc/signer.md#0x1_signer_address_of">signer::address_of</a>(<a href="account.md#0x1_account">account</a>);
    <b>assert</b>!(<b>exists</b>&lt;<a href="account.md#0x1_account_Account">Account</a>&gt;(account_addr), <a href="../../aptos-stdlib/../move-stdlib/doc/error.md#0x1_error_not_found">error::not_found</a>(<a href="account.md#0x1_account_EACCOUNT_DOES_NOT_EXIST">EACCOUNT_DOES_NOT_EXIST</a>));
    <b>let</b> auth_key_as_address =
        <a href="../../aptos-stdlib/doc/from_bcs.md#0x1_from_bcs_to_address">from_bcs::to_address</a>(<a href="account.md#0x1_account_Account">Account</a>[account_addr].authentication_key);
    <b>let</b> address_map_ref_mut =
        &<b>mut</b> <a href="account.md#0x1_account_OriginatingAddress">OriginatingAddress</a>[@aptos_framework].address_map;
    <b>if</b> (address_map_ref_mut.contains(auth_key_as_address)) {
        <b>assert</b>!(
            *address_map_ref_mut.borrow(auth_key_as_address) == account_addr,
            <a href="../../aptos-stdlib/../move-stdlib/doc/error.md#0x1_error_invalid_argument">error::invalid_argument</a>(<a href="account.md#0x1_account_ENEW_AUTH_KEY_ALREADY_MAPPED">ENEW_AUTH_KEY_ALREADY_MAPPED</a>)
        );
    } <b>else</b> {
        address_map_ref_mut.add(auth_key_as_address, account_addr);
    };
}
</code></pre>



</details>

<a id="0x1_account_is_rotation_capability_offered"></a>

## Function `is_rotation_capability_offered`

Returns true if the account at <code>account_addr</code> has a rotation capability offer.


<pre><code>#[view]
<b>public</b> <b>fun</b> <a href="account.md#0x1_account_is_rotation_capability_offered">is_rotation_capability_offered</a>(account_addr: <b>address</b>): bool
</code></pre>



<details>
<summary>Implementation</summary>


<pre><code><b>public</b> <b>fun</b> <a href="account.md#0x1_account_is_rotation_capability_offered">is_rotation_capability_offered</a>(account_addr: <b>address</b>): bool <b>acquires</b> <a href="account.md#0x1_account_Account">Account</a> {
    <b>if</b> (<a href="../../aptos-stdlib/../move-stdlib/doc/features.md#0x1_features_is_default_account_resource_enabled">features::is_default_account_resource_enabled</a>()) {
        <b>if</b> (!<a href="account.md#0x1_account_resource_exists_at">resource_exists_at</a>(account_addr)) {
            <b>return</b> <b>false</b>;
        }
    } <b>else</b> {
        <b>assert</b>!(<a href="account.md#0x1_account_exists_at">exists_at</a>(account_addr), <a href="../../aptos-stdlib/../move-stdlib/doc/error.md#0x1_error_not_found">error::not_found</a>(<a href="account.md#0x1_account_EACCOUNT_DOES_NOT_EXIST">EACCOUNT_DOES_NOT_EXIST</a>));
    };
    <b>let</b> account_resource = &<a href="account.md#0x1_account_Account">Account</a>[account_addr];
    account_resource.rotation_capability_offer.for.is_some()
}
</code></pre>



</details>

<a id="0x1_account_get_rotation_capability_offer_for"></a>

## Function `get_rotation_capability_offer_for`

Returns the address of the account that has a rotation capability offer from the account at <code>account_addr</code>.


<pre><code>#[view]
<b>public</b> <b>fun</b> <a href="account.md#0x1_account_get_rotation_capability_offer_for">get_rotation_capability_offer_for</a>(account_addr: <b>address</b>): <b>address</b>
</code></pre>



<details>
<summary>Implementation</summary>


<pre><code><b>public</b> <b>fun</b> <a href="account.md#0x1_account_get_rotation_capability_offer_for">get_rotation_capability_offer_for</a>(account_addr: <b>address</b>): <b>address</b> <b>acquires</b> <a href="account.md#0x1_account_Account">Account</a> {
    <a href="account.md#0x1_account_assert_account_resource_with_error">assert_account_resource_with_error</a>(account_addr, <a href="account.md#0x1_account_ENO_SUCH_ROTATION_CAPABILITY_OFFER">ENO_SUCH_ROTATION_CAPABILITY_OFFER</a>);
    <b>let</b> account_resource = &<a href="account.md#0x1_account_Account">Account</a>[account_addr];
    <b>assert</b>!(
        account_resource.rotation_capability_offer.for.is_some(),
        <a href="../../aptos-stdlib/../move-stdlib/doc/error.md#0x1_error_not_found">error::not_found</a>(<a href="account.md#0x1_account_ENO_SIGNER_CAPABILITY_OFFERED">ENO_SIGNER_CAPABILITY_OFFERED</a>),
    );
    *account_resource.rotation_capability_offer.for.borrow()
}
</code></pre>



</details>

<a id="0x1_account_revoke_rotation_capability"></a>

## Function `revoke_rotation_capability`

Revoke the rotation capability offer given to <code>to_be_revoked_recipient_address</code> from <code><a href="account.md#0x1_account">account</a></code>


<pre><code><b>public</b> entry <b>fun</b> <a href="account.md#0x1_account_revoke_rotation_capability">revoke_rotation_capability</a>(<a href="account.md#0x1_account">account</a>: &<a href="../../aptos-stdlib/../move-stdlib/doc/signer.md#0x1_signer">signer</a>, to_be_revoked_address: <b>address</b>)
</code></pre>



<details>
<summary>Implementation</summary>


<pre><code><b>public</b> entry <b>fun</b> <a href="account.md#0x1_account_revoke_rotation_capability">revoke_rotation_capability</a>(<a href="account.md#0x1_account">account</a>: &<a href="../../aptos-stdlib/../move-stdlib/doc/signer.md#0x1_signer">signer</a>, to_be_revoked_address: <b>address</b>) <b>acquires</b> <a href="account.md#0x1_account_Account">Account</a> {
    <b>assert</b>!(<a href="account.md#0x1_account_exists_at">exists_at</a>(to_be_revoked_address), <a href="../../aptos-stdlib/../move-stdlib/doc/error.md#0x1_error_not_found">error::not_found</a>(<a href="account.md#0x1_account_EACCOUNT_DOES_NOT_EXIST">EACCOUNT_DOES_NOT_EXIST</a>));
    <a href="account.md#0x1_account_check_rotation_permission">check_rotation_permission</a>(<a href="account.md#0x1_account">account</a>);
    <b>let</b> addr = <a href="../../aptos-stdlib/../move-stdlib/doc/signer.md#0x1_signer_address_of">signer::address_of</a>(<a href="account.md#0x1_account">account</a>);
    <a href="account.md#0x1_account_assert_account_resource_with_error">assert_account_resource_with_error</a>(addr, <a href="account.md#0x1_account_ENO_SUCH_ROTATION_CAPABILITY_OFFER">ENO_SUCH_ROTATION_CAPABILITY_OFFER</a>);
    <b>let</b> account_resource = &<a href="account.md#0x1_account_Account">Account</a>[addr];
    <b>assert</b>!(
        account_resource.rotation_capability_offer.for.contains(&to_be_revoked_address),
        <a href="../../aptos-stdlib/../move-stdlib/doc/error.md#0x1_error_not_found">error::not_found</a>(<a href="account.md#0x1_account_ENO_SUCH_ROTATION_CAPABILITY_OFFER">ENO_SUCH_ROTATION_CAPABILITY_OFFER</a>)
    );
    <a href="account.md#0x1_account_revoke_any_rotation_capability">revoke_any_rotation_capability</a>(<a href="account.md#0x1_account">account</a>);
}
</code></pre>



</details>

<a id="0x1_account_revoke_any_rotation_capability"></a>

## Function `revoke_any_rotation_capability`

Revoke any rotation capability offer in the specified account.


<pre><code><b>public</b> entry <b>fun</b> <a href="account.md#0x1_account_revoke_any_rotation_capability">revoke_any_rotation_capability</a>(<a href="account.md#0x1_account">account</a>: &<a href="../../aptos-stdlib/../move-stdlib/doc/signer.md#0x1_signer">signer</a>)
</code></pre>



<details>
<summary>Implementation</summary>


<pre><code><b>public</b> entry <b>fun</b> <a href="account.md#0x1_account_revoke_any_rotation_capability">revoke_any_rotation_capability</a>(<a href="account.md#0x1_account">account</a>: &<a href="../../aptos-stdlib/../move-stdlib/doc/signer.md#0x1_signer">signer</a>) <b>acquires</b> <a href="account.md#0x1_account_Account">Account</a> {
    <a href="account.md#0x1_account_check_rotation_permission">check_rotation_permission</a>(<a href="account.md#0x1_account">account</a>);
    <b>let</b> offerer_addr = <a href="../../aptos-stdlib/../move-stdlib/doc/signer.md#0x1_signer_address_of">signer::address_of</a>(<a href="account.md#0x1_account">account</a>);
    <a href="account.md#0x1_account_assert_account_resource_with_error">assert_account_resource_with_error</a>(offerer_addr, <a href="account.md#0x1_account_ENO_SUCH_ROTATION_CAPABILITY_OFFER">ENO_SUCH_ROTATION_CAPABILITY_OFFER</a>);
    <b>let</b> account_resource = &<b>mut</b> <a href="account.md#0x1_account_Account">Account</a>[<a href="../../aptos-stdlib/../move-stdlib/doc/signer.md#0x1_signer_address_of">signer::address_of</a>(<a href="account.md#0x1_account">account</a>)];
    account_resource.rotation_capability_offer.for.extract();
}
</code></pre>



</details>

<a id="0x1_account_offer_signer_capability"></a>

## Function `offer_signer_capability`

Offers signer capability on behalf of <code><a href="account.md#0x1_account">account</a></code> to the account at address <code>recipient_address</code>.
An account can delegate its signer capability to only one other address at one time.
<code>signer_capability_key_bytes</code> is the <code><a href="account.md#0x1_account_SignerCapabilityOfferProofChallengeV2">SignerCapabilityOfferProofChallengeV2</a></code> signed by the account owner's key
<code>account_scheme</code> is the scheme of the account (ed25519 or multi_ed25519).
<code>account_public_key_bytes</code> is the public key of the account owner.
<code>recipient_address</code> is the address of the recipient of the signer capability - note that if there's an existing
<code>recipient_address</code> in the account owner's <code>SignerCapabilityOffer</code>, this will replace the
previous <code>recipient_address</code> upon successful verification (the previous recipient will no longer have access
to the account owner's signer capability).


<pre><code><b>public</b> entry <b>fun</b> <a href="account.md#0x1_account_offer_signer_capability">offer_signer_capability</a>(<a href="account.md#0x1_account">account</a>: &<a href="../../aptos-stdlib/../move-stdlib/doc/signer.md#0x1_signer">signer</a>, signer_capability_sig_bytes: <a href="../../aptos-stdlib/../move-stdlib/doc/vector.md#0x1_vector">vector</a>&lt;u8&gt;, account_scheme: u8, account_public_key_bytes: <a href="../../aptos-stdlib/../move-stdlib/doc/vector.md#0x1_vector">vector</a>&lt;u8&gt;, recipient_address: <b>address</b>)
</code></pre>



<details>
<summary>Implementation</summary>


<pre><code><b>public</b> entry <b>fun</b> <a href="account.md#0x1_account_offer_signer_capability">offer_signer_capability</a>(
    <a href="account.md#0x1_account">account</a>: &<a href="../../aptos-stdlib/../move-stdlib/doc/signer.md#0x1_signer">signer</a>,
    signer_capability_sig_bytes: <a href="../../aptos-stdlib/../move-stdlib/doc/vector.md#0x1_vector">vector</a>&lt;u8&gt;,
    account_scheme: u8,
    account_public_key_bytes: <a href="../../aptos-stdlib/../move-stdlib/doc/vector.md#0x1_vector">vector</a>&lt;u8&gt;,
    recipient_address: <b>address</b>
) <b>acquires</b> <a href="account.md#0x1_account_Account">Account</a> {
    <a href="account.md#0x1_account_check_offering_permission">check_offering_permission</a>(<a href="account.md#0x1_account">account</a>);
    <b>let</b> source_address = <a href="../../aptos-stdlib/../move-stdlib/doc/signer.md#0x1_signer_address_of">signer::address_of</a>(<a href="account.md#0x1_account">account</a>);
    <a href="account.md#0x1_account_ensure_resource_exists">ensure_resource_exists</a>(source_address);
    <b>assert</b>!(<a href="account.md#0x1_account_exists_at">exists_at</a>(recipient_address), <a href="../../aptos-stdlib/../move-stdlib/doc/error.md#0x1_error_not_found">error::not_found</a>(<a href="account.md#0x1_account_EACCOUNT_DOES_NOT_EXIST">EACCOUNT_DOES_NOT_EXIST</a>));

    // Proof that this <a href="account.md#0x1_account">account</a> intends <b>to</b> delegate its <a href="../../aptos-stdlib/../move-stdlib/doc/signer.md#0x1_signer">signer</a> <a href="../../aptos-stdlib/doc/capability.md#0x1_capability">capability</a> <b>to</b> another <a href="account.md#0x1_account">account</a>.
    <b>let</b> proof_challenge = <a href="account.md#0x1_account_SignerCapabilityOfferProofChallengeV2">SignerCapabilityOfferProofChallengeV2</a> {
        sequence_number: <a href="account.md#0x1_account_get_sequence_number">get_sequence_number</a>(source_address),
        source_address,
        recipient_address,
    };
    <a href="account.md#0x1_account_verify_signed_message">verify_signed_message</a>(
        source_address, account_scheme, account_public_key_bytes, signer_capability_sig_bytes, proof_challenge);

    // Update the existing <a href="../../aptos-stdlib/../move-stdlib/doc/signer.md#0x1_signer">signer</a> <a href="../../aptos-stdlib/doc/capability.md#0x1_capability">capability</a> offer or put in a new <a href="../../aptos-stdlib/../move-stdlib/doc/signer.md#0x1_signer">signer</a> <a href="../../aptos-stdlib/doc/capability.md#0x1_capability">capability</a> offer for the recipient.
    <b>let</b> account_resource = &<b>mut</b> <a href="account.md#0x1_account_Account">Account</a>[source_address];
    account_resource.signer_capability_offer.for.swap_or_fill(recipient_address);
}
</code></pre>



</details>

<a id="0x1_account_is_signer_capability_offered"></a>

## Function `is_signer_capability_offered`

Returns true if the account at <code>account_addr</code> has a signer capability offer.


<pre><code>#[view]
<b>public</b> <b>fun</b> <a href="account.md#0x1_account_is_signer_capability_offered">is_signer_capability_offered</a>(account_addr: <b>address</b>): bool
</code></pre>



<details>
<summary>Implementation</summary>


<pre><code><b>public</b> <b>fun</b> <a href="account.md#0x1_account_is_signer_capability_offered">is_signer_capability_offered</a>(account_addr: <b>address</b>): bool <b>acquires</b> <a href="account.md#0x1_account_Account">Account</a> {
    <b>if</b> (<a href="../../aptos-stdlib/../move-stdlib/doc/features.md#0x1_features_is_default_account_resource_enabled">features::is_default_account_resource_enabled</a>()) {
        <b>if</b> (!<a href="account.md#0x1_account_resource_exists_at">resource_exists_at</a>(account_addr)) {
            <b>return</b> <b>false</b>;
        }
    } <b>else</b> {
        <b>assert</b>!(<a href="account.md#0x1_account_exists_at">exists_at</a>(account_addr), <a href="../../aptos-stdlib/../move-stdlib/doc/error.md#0x1_error_not_found">error::not_found</a>(<a href="account.md#0x1_account_EACCOUNT_DOES_NOT_EXIST">EACCOUNT_DOES_NOT_EXIST</a>));
    };
    <b>let</b> account_resource = &<a href="account.md#0x1_account_Account">Account</a>[account_addr];
    account_resource.signer_capability_offer.for.is_some()
}
</code></pre>



</details>

<a id="0x1_account_get_signer_capability_offer_for"></a>

## Function `get_signer_capability_offer_for`

Returns the address of the account that has a signer capability offer from the account at <code>account_addr</code>.


<pre><code>#[view]
<b>public</b> <b>fun</b> <a href="account.md#0x1_account_get_signer_capability_offer_for">get_signer_capability_offer_for</a>(account_addr: <b>address</b>): <b>address</b>
</code></pre>



<details>
<summary>Implementation</summary>


<pre><code><b>public</b> <b>fun</b> <a href="account.md#0x1_account_get_signer_capability_offer_for">get_signer_capability_offer_for</a>(account_addr: <b>address</b>): <b>address</b> <b>acquires</b> <a href="account.md#0x1_account_Account">Account</a> {
    <a href="account.md#0x1_account_assert_account_resource_with_error">assert_account_resource_with_error</a>(account_addr, <a href="account.md#0x1_account_ENO_SIGNER_CAPABILITY_OFFERED">ENO_SIGNER_CAPABILITY_OFFERED</a>);
    <b>let</b> account_resource = &<a href="account.md#0x1_account_Account">Account</a>[account_addr];
    <b>assert</b>!(
        account_resource.signer_capability_offer.for.is_some(),
        <a href="../../aptos-stdlib/../move-stdlib/doc/error.md#0x1_error_not_found">error::not_found</a>(<a href="account.md#0x1_account_ENO_SIGNER_CAPABILITY_OFFERED">ENO_SIGNER_CAPABILITY_OFFERED</a>),
    );
    *account_resource.signer_capability_offer.for.borrow()
}
</code></pre>



</details>

<a id="0x1_account_revoke_signer_capability"></a>

## Function `revoke_signer_capability`

Revoke the account owner's signer capability offer for <code>to_be_revoked_address</code> (i.e., the address that
has a signer capability offer from <code><a href="account.md#0x1_account">account</a></code> but will be revoked in this function).


<pre><code><b>public</b> entry <b>fun</b> <a href="account.md#0x1_account_revoke_signer_capability">revoke_signer_capability</a>(<a href="account.md#0x1_account">account</a>: &<a href="../../aptos-stdlib/../move-stdlib/doc/signer.md#0x1_signer">signer</a>, to_be_revoked_address: <b>address</b>)
</code></pre>



<details>
<summary>Implementation</summary>


<pre><code><b>public</b> entry <b>fun</b> <a href="account.md#0x1_account_revoke_signer_capability">revoke_signer_capability</a>(<a href="account.md#0x1_account">account</a>: &<a href="../../aptos-stdlib/../move-stdlib/doc/signer.md#0x1_signer">signer</a>, to_be_revoked_address: <b>address</b>) <b>acquires</b> <a href="account.md#0x1_account_Account">Account</a> {
    <a href="account.md#0x1_account_check_offering_permission">check_offering_permission</a>(<a href="account.md#0x1_account">account</a>);
    <b>assert</b>!(<a href="account.md#0x1_account_exists_at">exists_at</a>(to_be_revoked_address), <a href="../../aptos-stdlib/../move-stdlib/doc/error.md#0x1_error_not_found">error::not_found</a>(<a href="account.md#0x1_account_EACCOUNT_DOES_NOT_EXIST">EACCOUNT_DOES_NOT_EXIST</a>));
    <b>let</b> addr = <a href="../../aptos-stdlib/../move-stdlib/doc/signer.md#0x1_signer_address_of">signer::address_of</a>(<a href="account.md#0x1_account">account</a>);
    <a href="account.md#0x1_account_assert_account_resource_with_error">assert_account_resource_with_error</a>(addr, <a href="account.md#0x1_account_ENO_SUCH_SIGNER_CAPABILITY">ENO_SUCH_SIGNER_CAPABILITY</a>);
    <b>let</b> account_resource = &<a href="account.md#0x1_account_Account">Account</a>[addr];
    <b>assert</b>!(
        account_resource.signer_capability_offer.for.contains(&to_be_revoked_address),
        <a href="../../aptos-stdlib/../move-stdlib/doc/error.md#0x1_error_not_found">error::not_found</a>(<a href="account.md#0x1_account_ENO_SUCH_SIGNER_CAPABILITY">ENO_SUCH_SIGNER_CAPABILITY</a>)
    );
    <a href="account.md#0x1_account_revoke_any_signer_capability">revoke_any_signer_capability</a>(<a href="account.md#0x1_account">account</a>);
}
</code></pre>



</details>

<a id="0x1_account_revoke_any_signer_capability"></a>

## Function `revoke_any_signer_capability`

Revoke any signer capability offer in the specified account.


<pre><code><b>public</b> entry <b>fun</b> <a href="account.md#0x1_account_revoke_any_signer_capability">revoke_any_signer_capability</a>(<a href="account.md#0x1_account">account</a>: &<a href="../../aptos-stdlib/../move-stdlib/doc/signer.md#0x1_signer">signer</a>)
</code></pre>



<details>
<summary>Implementation</summary>


<pre><code><b>public</b> entry <b>fun</b> <a href="account.md#0x1_account_revoke_any_signer_capability">revoke_any_signer_capability</a>(<a href="account.md#0x1_account">account</a>: &<a href="../../aptos-stdlib/../move-stdlib/doc/signer.md#0x1_signer">signer</a>) <b>acquires</b> <a href="account.md#0x1_account_Account">Account</a> {
    <a href="account.md#0x1_account_check_offering_permission">check_offering_permission</a>(<a href="account.md#0x1_account">account</a>);
    <b>let</b> offerer_addr = <a href="../../aptos-stdlib/../move-stdlib/doc/signer.md#0x1_signer_address_of">signer::address_of</a>(<a href="account.md#0x1_account">account</a>);
    <a href="account.md#0x1_account_assert_account_resource_with_error">assert_account_resource_with_error</a>(offerer_addr, <a href="account.md#0x1_account_ENO_SUCH_SIGNER_CAPABILITY">ENO_SUCH_SIGNER_CAPABILITY</a>);
    <b>let</b> account_resource = &<b>mut</b> <a href="account.md#0x1_account_Account">Account</a>[<a href="../../aptos-stdlib/../move-stdlib/doc/signer.md#0x1_signer_address_of">signer::address_of</a>(<a href="account.md#0x1_account">account</a>)];
    account_resource.signer_capability_offer.for.extract();
}
</code></pre>



</details>

<a id="0x1_account_create_authorized_signer"></a>

## Function `create_authorized_signer`

Return an authorized signer of the offerer, if there's an existing signer capability offer for <code><a href="account.md#0x1_account">account</a></code>
at the offerer's address.


<pre><code><b>public</b> <b>fun</b> <a href="account.md#0x1_account_create_authorized_signer">create_authorized_signer</a>(<a href="account.md#0x1_account">account</a>: &<a href="../../aptos-stdlib/../move-stdlib/doc/signer.md#0x1_signer">signer</a>, offerer_address: <b>address</b>): <a href="../../aptos-stdlib/../move-stdlib/doc/signer.md#0x1_signer">signer</a>
</code></pre>



<details>
<summary>Implementation</summary>


<pre><code><b>public</b> <b>fun</b> <a href="account.md#0x1_account_create_authorized_signer">create_authorized_signer</a>(<a href="account.md#0x1_account">account</a>: &<a href="../../aptos-stdlib/../move-stdlib/doc/signer.md#0x1_signer">signer</a>, offerer_address: <b>address</b>): <a href="../../aptos-stdlib/../move-stdlib/doc/signer.md#0x1_signer">signer</a> <b>acquires</b> <a href="account.md#0x1_account_Account">Account</a> {
    <a href="account.md#0x1_account_check_offering_permission">check_offering_permission</a>(<a href="account.md#0x1_account">account</a>);
    <a href="account.md#0x1_account_assert_account_resource_with_error">assert_account_resource_with_error</a>(offerer_address, <a href="account.md#0x1_account_ENO_SUCH_SIGNER_CAPABILITY">ENO_SUCH_SIGNER_CAPABILITY</a>);
    // Check <b>if</b> there's an existing <a href="../../aptos-stdlib/../move-stdlib/doc/signer.md#0x1_signer">signer</a> <a href="../../aptos-stdlib/doc/capability.md#0x1_capability">capability</a> offer from the offerer.
    <b>let</b> account_resource = &<a href="account.md#0x1_account_Account">Account</a>[offerer_address];
    <b>let</b> addr = <a href="../../aptos-stdlib/../move-stdlib/doc/signer.md#0x1_signer_address_of">signer::address_of</a>(<a href="account.md#0x1_account">account</a>);
    <b>assert</b>!(
        account_resource.signer_capability_offer.for.contains(&addr),
        <a href="../../aptos-stdlib/../move-stdlib/doc/error.md#0x1_error_not_found">error::not_found</a>(<a href="account.md#0x1_account_ENO_SUCH_SIGNER_CAPABILITY">ENO_SUCH_SIGNER_CAPABILITY</a>)
    );

    <a href="create_signer.md#0x1_create_signer">create_signer</a>(offerer_address)
}
</code></pre>



</details>

<a id="0x1_account_assert_account_resource_with_error"></a>

## Function `assert_account_resource_with_error`



<pre><code><b>fun</b> <a href="account.md#0x1_account_assert_account_resource_with_error">assert_account_resource_with_error</a>(<a href="account.md#0x1_account">account</a>: <b>address</b>, error_code: u64)
</code></pre>



<details>
<summary>Implementation</summary>


<pre><code>inline <b>fun</b> <a href="account.md#0x1_account_assert_account_resource_with_error">assert_account_resource_with_error</a>(<a href="account.md#0x1_account">account</a>: <b>address</b>, error_code: u64) {
    <b>if</b> (<a href="../../aptos-stdlib/../move-stdlib/doc/features.md#0x1_features_is_default_account_resource_enabled">features::is_default_account_resource_enabled</a>()) {
        <b>assert</b>!(
            <a href="account.md#0x1_account_resource_exists_at">resource_exists_at</a>(<a href="account.md#0x1_account">account</a>),
            <a href="../../aptos-stdlib/../move-stdlib/doc/error.md#0x1_error_not_found">error::not_found</a>(error_code),
        );
    } <b>else</b> {
        <b>assert</b>!(<a href="account.md#0x1_account_exists_at">exists_at</a>(<a href="account.md#0x1_account">account</a>), <a href="../../aptos-stdlib/../move-stdlib/doc/error.md#0x1_error_not_found">error::not_found</a>(<a href="account.md#0x1_account_EACCOUNT_DOES_NOT_EXIST">EACCOUNT_DOES_NOT_EXIST</a>));
    };
}
</code></pre>



</details>

<a id="0x1_account_assert_valid_rotation_proof_signature_and_get_auth_key"></a>

## Function `assert_valid_rotation_proof_signature_and_get_auth_key`

Helper functions for authentication key rotation.


<pre><code><b>fun</b> <a href="account.md#0x1_account_assert_valid_rotation_proof_signature_and_get_auth_key">assert_valid_rotation_proof_signature_and_get_auth_key</a>(scheme: u8, public_key_bytes: <a href="../../aptos-stdlib/../move-stdlib/doc/vector.md#0x1_vector">vector</a>&lt;u8&gt;, signature: <a href="../../aptos-stdlib/../move-stdlib/doc/vector.md#0x1_vector">vector</a>&lt;u8&gt;, challenge: &<a href="account.md#0x1_account_RotationProofChallenge">account::RotationProofChallenge</a>): <a href="../../aptos-stdlib/../move-stdlib/doc/vector.md#0x1_vector">vector</a>&lt;u8&gt;
</code></pre>



<details>
<summary>Implementation</summary>


<pre><code><b>fun</b> <a href="account.md#0x1_account_assert_valid_rotation_proof_signature_and_get_auth_key">assert_valid_rotation_proof_signature_and_get_auth_key</a>(
    scheme: u8,
    public_key_bytes: <a href="../../aptos-stdlib/../move-stdlib/doc/vector.md#0x1_vector">vector</a>&lt;u8&gt;,
    signature: <a href="../../aptos-stdlib/../move-stdlib/doc/vector.md#0x1_vector">vector</a>&lt;u8&gt;,
    challenge: &<a href="account.md#0x1_account_RotationProofChallenge">RotationProofChallenge</a>
): <a href="../../aptos-stdlib/../move-stdlib/doc/vector.md#0x1_vector">vector</a>&lt;u8&gt; {
    <b>if</b> (scheme == <a href="account.md#0x1_account_ED25519_SCHEME">ED25519_SCHEME</a>) {
        <b>let</b> pk = <a href="../../aptos-stdlib/doc/ed25519.md#0x1_ed25519_new_unvalidated_public_key_from_bytes">ed25519::new_unvalidated_public_key_from_bytes</a>(public_key_bytes);
        <b>let</b> sig = <a href="../../aptos-stdlib/doc/ed25519.md#0x1_ed25519_new_signature_from_bytes">ed25519::new_signature_from_bytes</a>(signature);
        <b>assert</b>!(
            <a href="../../aptos-stdlib/doc/ed25519.md#0x1_ed25519_signature_verify_strict_t">ed25519::signature_verify_strict_t</a>(&sig, &pk, *challenge),
            std::error::invalid_argument(<a href="account.md#0x1_account_EINVALID_PROOF_OF_KNOWLEDGE">EINVALID_PROOF_OF_KNOWLEDGE</a>)
        );
        <a href="../../aptos-stdlib/doc/ed25519.md#0x1_ed25519_unvalidated_public_key_to_authentication_key">ed25519::unvalidated_public_key_to_authentication_key</a>(&pk)
    } <b>else</b> <b>if</b> (scheme == <a href="account.md#0x1_account_MULTI_ED25519_SCHEME">MULTI_ED25519_SCHEME</a>) {
        <b>let</b> pk = <a href="../../aptos-stdlib/doc/multi_ed25519.md#0x1_multi_ed25519_new_unvalidated_public_key_from_bytes">multi_ed25519::new_unvalidated_public_key_from_bytes</a>(public_key_bytes);
        <b>let</b> sig = <a href="../../aptos-stdlib/doc/multi_ed25519.md#0x1_multi_ed25519_new_signature_from_bytes">multi_ed25519::new_signature_from_bytes</a>(signature);
        <b>assert</b>!(
            <a href="../../aptos-stdlib/doc/multi_ed25519.md#0x1_multi_ed25519_signature_verify_strict_t">multi_ed25519::signature_verify_strict_t</a>(&sig, &pk, *challenge),
            std::error::invalid_argument(<a href="account.md#0x1_account_EINVALID_PROOF_OF_KNOWLEDGE">EINVALID_PROOF_OF_KNOWLEDGE</a>)
        );
        <a href="../../aptos-stdlib/doc/multi_ed25519.md#0x1_multi_ed25519_unvalidated_public_key_to_authentication_key">multi_ed25519::unvalidated_public_key_to_authentication_key</a>(&pk)
    } <b>else</b> {
        <b>abort</b> <a href="../../aptos-stdlib/../move-stdlib/doc/error.md#0x1_error_invalid_argument">error::invalid_argument</a>(<a href="account.md#0x1_account_EINVALID_SCHEME">EINVALID_SCHEME</a>)
    }
}
</code></pre>



</details>

<a id="0x1_account_update_auth_key_and_originating_address_table"></a>

## Function `update_auth_key_and_originating_address_table`

Update the <code><a href="account.md#0x1_account_OriginatingAddress">OriginatingAddress</a></code> table, so that we can find the originating address using the latest address
in the event of key recovery.


<pre><code><b>fun</b> <a href="account.md#0x1_account_update_auth_key_and_originating_address_table">update_auth_key_and_originating_address_table</a>(originating_addr: <b>address</b>, account_resource: &<b>mut</b> <a href="account.md#0x1_account_Account">account::Account</a>, new_auth_key_vector: <a href="../../aptos-stdlib/../move-stdlib/doc/vector.md#0x1_vector">vector</a>&lt;u8&gt;)
</code></pre>



<details>
<summary>Implementation</summary>


<pre><code><b>fun</b> <a href="account.md#0x1_account_update_auth_key_and_originating_address_table">update_auth_key_and_originating_address_table</a>(
    originating_addr: <b>address</b>,
    account_resource: &<b>mut</b> <a href="account.md#0x1_account_Account">Account</a>,
    new_auth_key_vector: <a href="../../aptos-stdlib/../move-stdlib/doc/vector.md#0x1_vector">vector</a>&lt;u8&gt;,
) <b>acquires</b> <a href="account.md#0x1_account_OriginatingAddress">OriginatingAddress</a> {
    <b>let</b> address_map = &<b>mut</b> <a href="account.md#0x1_account_OriginatingAddress">OriginatingAddress</a>[@aptos_framework].address_map;
    <b>let</b> curr_auth_key = <a href="../../aptos-stdlib/doc/from_bcs.md#0x1_from_bcs_to_address">from_bcs::to_address</a>(account_resource.authentication_key);
    <b>let</b> new_auth_key = <a href="../../aptos-stdlib/doc/from_bcs.md#0x1_from_bcs_to_address">from_bcs::to_address</a>(new_auth_key_vector);
    <b>assert</b>!(
        new_auth_key != curr_auth_key,
        <a href="../../aptos-stdlib/../move-stdlib/doc/error.md#0x1_error_invalid_argument">error::invalid_argument</a>(<a href="account.md#0x1_account_ENEW_AUTH_KEY_SAME_AS_CURRENT">ENEW_AUTH_KEY_SAME_AS_CURRENT</a>)
    );

    // Checks `<a href="account.md#0x1_account_OriginatingAddress">OriginatingAddress</a>[curr_auth_key]` is either unmapped, or mapped <b>to</b> `originating_address`.
    // If it's mapped <b>to</b> the originating <b>address</b>, removes that mapping.
    // Otherwise, <b>abort</b> <b>if</b> it's mapped <b>to</b> a different <b>address</b>.
    <b>if</b> (address_map.contains(curr_auth_key)) {
        // If account_a <b>with</b> address_a is rotating its keypair from keypair_a <b>to</b> keypair_b, we expect
        // the <b>address</b> of the <a href="account.md#0x1_account">account</a> <b>to</b> stay the same, <b>while</b> its keypair updates <b>to</b> keypair_b.
        // Here, by asserting that we're calling from the <a href="account.md#0x1_account">account</a> <b>with</b> the originating <b>address</b>, we enforce
        // the standard of keeping the same <b>address</b> and updating the keypair at the contract level.
        // Without this assertion, the dapps could also <b>update</b> the <a href="account.md#0x1_account">account</a>'s <b>address</b> <b>to</b> address_b (the <b>address</b> that
        // is programmatically related <b>to</b> keypaier_b) and <b>update</b> the keypair <b>to</b> keypair_b. This causes problems
        // for interoperability because different dapps can implement this in different ways.
        // If the <a href="account.md#0x1_account">account</a> <b>with</b> <b>address</b> b calls this function <b>with</b> two valid signatures, it will <b>abort</b> at this step,
        // because <b>address</b> b is not the <a href="account.md#0x1_account">account</a>'s originating <b>address</b>.
        <b>assert</b>!(
            originating_addr == address_map.remove(curr_auth_key),
            <a href="../../aptos-stdlib/../move-stdlib/doc/error.md#0x1_error_not_found">error::not_found</a>(<a href="account.md#0x1_account_EINVALID_ORIGINATING_ADDRESS">EINVALID_ORIGINATING_ADDRESS</a>)
        );
    };

    // Set `<a href="account.md#0x1_account_OriginatingAddress">OriginatingAddress</a>[new_auth_key] = originating_address`.
    <b>assert</b>!(
        !address_map.contains(new_auth_key),
        <a href="../../aptos-stdlib/../move-stdlib/doc/error.md#0x1_error_invalid_argument">error::invalid_argument</a>(<a href="account.md#0x1_account_ENEW_AUTH_KEY_ALREADY_MAPPED">ENEW_AUTH_KEY_ALREADY_MAPPED</a>)
    );
    address_map.add(new_auth_key, originating_addr);

    <b>if</b> (std::features::module_event_migration_enabled()) {
        <a href="event.md#0x1_event_emit">event::emit</a>(<a href="account.md#0x1_account_KeyRotation">KeyRotation</a> {
            <a href="account.md#0x1_account">account</a>: originating_addr,
            old_authentication_key: account_resource.authentication_key,
            new_authentication_key: new_auth_key_vector,
        });
    } <b>else</b> {
        <a href="event.md#0x1_event_emit_event">event::emit_event</a>&lt;<a href="account.md#0x1_account_KeyRotationEvent">KeyRotationEvent</a>&gt;(
            &<b>mut</b> account_resource.key_rotation_events,
            <a href="account.md#0x1_account_KeyRotationEvent">KeyRotationEvent</a> {
                old_authentication_key: account_resource.authentication_key,
                new_authentication_key: new_auth_key_vector,
            }
        );
    };

    // Update the <a href="account.md#0x1_account">account</a> resource's authentication key.
    account_resource.authentication_key = new_auth_key_vector;
}
</code></pre>



</details>

<a id="0x1_account_create_resource_address"></a>

## Function `create_resource_address`

Basic account creation methods.
This is a helper function to compute resource addresses. Computation of the address
involves the use of a cryptographic hash operation and should be use thoughtfully.


<pre><code><b>public</b> <b>fun</b> <a href="account.md#0x1_account_create_resource_address">create_resource_address</a>(source: &<b>address</b>, seed: <a href="../../aptos-stdlib/../move-stdlib/doc/vector.md#0x1_vector">vector</a>&lt;u8&gt;): <b>address</b>
</code></pre>



<details>
<summary>Implementation</summary>


<pre><code><b>public</b> <b>fun</b> <a href="account.md#0x1_account_create_resource_address">create_resource_address</a>(source: &<b>address</b>, seed: <a href="../../aptos-stdlib/../move-stdlib/doc/vector.md#0x1_vector">vector</a>&lt;u8&gt;): <b>address</b> {
    <b>let</b> bytes = <a href="../../aptos-stdlib/../move-stdlib/doc/bcs.md#0x1_bcs_to_bytes">bcs::to_bytes</a>(source);
    bytes.append(seed);
    bytes.push_back(<a href="account.md#0x1_account_DERIVE_RESOURCE_ACCOUNT_SCHEME">DERIVE_RESOURCE_ACCOUNT_SCHEME</a>);
    <a href="../../aptos-stdlib/doc/from_bcs.md#0x1_from_bcs_to_address">from_bcs::to_address</a>(<a href="../../aptos-stdlib/../move-stdlib/doc/hash.md#0x1_hash_sha3_256">hash::sha3_256</a>(bytes))
}
</code></pre>



</details>

<a id="0x1_account_create_resource_account"></a>

## Function `create_resource_account`

A resource account is used to manage resources independent of an account managed by a user.
In Aptos a resource account is created based upon the sha3 256 of the source's address and additional seed data.
A resource account can only be created once, this is designated by setting the
<code>Account::signer_capability_offer::for</code> to the address of the resource account. While an entity may call
<code>create_account</code> to attempt to claim an account ahead of the creation of a resource account, if found Aptos will
transition ownership of the account over to the resource account. This is done by validating that the account has
yet to execute any transactions and that the <code>Account::signer_capability_offer::for</code> is none. The probability of a
collision where someone has legitimately produced a private key that maps to a resource account address is less
than <code>(1/2)^(256)</code>.


<pre><code><b>public</b> <b>fun</b> <a href="account.md#0x1_account_create_resource_account">create_resource_account</a>(source: &<a href="../../aptos-stdlib/../move-stdlib/doc/signer.md#0x1_signer">signer</a>, seed: <a href="../../aptos-stdlib/../move-stdlib/doc/vector.md#0x1_vector">vector</a>&lt;u8&gt;): (<a href="../../aptos-stdlib/../move-stdlib/doc/signer.md#0x1_signer">signer</a>, <a href="account.md#0x1_account_SignerCapability">account::SignerCapability</a>)
</code></pre>



<details>
<summary>Implementation</summary>


<pre><code><b>public</b> <b>fun</b> <a href="account.md#0x1_account_create_resource_account">create_resource_account</a>(source: &<a href="../../aptos-stdlib/../move-stdlib/doc/signer.md#0x1_signer">signer</a>, seed: <a href="../../aptos-stdlib/../move-stdlib/doc/vector.md#0x1_vector">vector</a>&lt;u8&gt;): (<a href="../../aptos-stdlib/../move-stdlib/doc/signer.md#0x1_signer">signer</a>, <a href="account.md#0x1_account_SignerCapability">SignerCapability</a>) <b>acquires</b> <a href="account.md#0x1_account_Account">Account</a> {
    <b>let</b> resource_addr = <a href="account.md#0x1_account_create_resource_address">create_resource_address</a>(&<a href="../../aptos-stdlib/../move-stdlib/doc/signer.md#0x1_signer_address_of">signer::address_of</a>(source), seed);
    <b>let</b> resource = <b>if</b> (<a href="account.md#0x1_account_exists_at">exists_at</a>(resource_addr)) {
        <b>if</b> (<a href="account.md#0x1_account_resource_exists_at">resource_exists_at</a>(resource_addr)) {
        <b>let</b> <a href="account.md#0x1_account">account</a> = &<a href="account.md#0x1_account_Account">Account</a>[resource_addr];
        <b>assert</b>!(
            <a href="account.md#0x1_account">account</a>.signer_capability_offer.for.is_none(),
            <a href="../../aptos-stdlib/../move-stdlib/doc/error.md#0x1_error_already_exists">error::already_exists</a>(<a href="account.md#0x1_account_ERESOURCE_ACCCOUNT_EXISTS">ERESOURCE_ACCCOUNT_EXISTS</a>),
        );
        };
        <b>assert</b>!(
            <a href="account.md#0x1_account_get_sequence_number">get_sequence_number</a>(resource_addr) == 0,
            <a href="../../aptos-stdlib/../move-stdlib/doc/error.md#0x1_error_invalid_state">error::invalid_state</a>(<a href="account.md#0x1_account_EACCOUNT_ALREADY_USED">EACCOUNT_ALREADY_USED</a>),
        );
        <a href="create_signer.md#0x1_create_signer">create_signer</a>(resource_addr)
    } <b>else</b> {
        <a href="account.md#0x1_account_create_account_unchecked">create_account_unchecked</a>(resource_addr)
    };

    // By default, only the <a href="account.md#0x1_account_SignerCapability">SignerCapability</a> should have control over the resource <a href="account.md#0x1_account">account</a> and not the auth key.
    // If the source <a href="account.md#0x1_account">account</a> wants direct control via auth key, they would need <b>to</b> explicitly rotate the auth key
    // of the resource <a href="account.md#0x1_account">account</a> using the <a href="account.md#0x1_account_SignerCapability">SignerCapability</a>.
    <a href="account.md#0x1_account_rotate_authentication_key_internal">rotate_authentication_key_internal</a>(&resource, <a href="account.md#0x1_account_ZERO_AUTH_KEY">ZERO_AUTH_KEY</a>);

    <b>let</b> <a href="account.md#0x1_account">account</a> = &<b>mut</b> <a href="account.md#0x1_account_Account">Account</a>[resource_addr];
    <a href="account.md#0x1_account">account</a>.signer_capability_offer.for = <a href="../../aptos-stdlib/../move-stdlib/doc/option.md#0x1_option_some">option::some</a>(resource_addr);
    <b>let</b> signer_cap = <a href="account.md#0x1_account_SignerCapability">SignerCapability</a> { <a href="account.md#0x1_account">account</a>: resource_addr };
    (resource, signer_cap)
}
</code></pre>



</details>

<a id="0x1_account_create_framework_reserved_account"></a>

## Function `create_framework_reserved_account`

create the account for system reserved addresses


<pre><code><b>public</b>(<b>friend</b>) <b>fun</b> <a href="account.md#0x1_account_create_framework_reserved_account">create_framework_reserved_account</a>(addr: <b>address</b>): (<a href="../../aptos-stdlib/../move-stdlib/doc/signer.md#0x1_signer">signer</a>, <a href="account.md#0x1_account_SignerCapability">account::SignerCapability</a>)
</code></pre>



<details>
<summary>Implementation</summary>


<pre><code><b>public</b>(<b>friend</b>) <b>fun</b> <a href="account.md#0x1_account_create_framework_reserved_account">create_framework_reserved_account</a>(addr: <b>address</b>): (<a href="../../aptos-stdlib/../move-stdlib/doc/signer.md#0x1_signer">signer</a>, <a href="account.md#0x1_account_SignerCapability">SignerCapability</a>) {
    <b>assert</b>!(
        addr == @0x1 ||
            addr == @0x2 ||
            addr == @0x3 ||
            addr == @0x4 ||
            addr == @0x5 ||
            addr == @0x6 ||
            addr == @0x7 ||
            addr == @0x8 ||
            addr == @0x9 ||
            addr == @0xa,
        <a href="../../aptos-stdlib/../move-stdlib/doc/error.md#0x1_error_permission_denied">error::permission_denied</a>(<a href="account.md#0x1_account_ENO_VALID_FRAMEWORK_RESERVED_ADDRESS">ENO_VALID_FRAMEWORK_RESERVED_ADDRESS</a>),
    );
    <b>let</b> <a href="../../aptos-stdlib/../move-stdlib/doc/signer.md#0x1_signer">signer</a> = <a href="account.md#0x1_account_create_account_unchecked">create_account_unchecked</a>(addr);
    <b>let</b> signer_cap = <a href="account.md#0x1_account_SignerCapability">SignerCapability</a> { <a href="account.md#0x1_account">account</a>: addr };
    (<a href="../../aptos-stdlib/../move-stdlib/doc/signer.md#0x1_signer">signer</a>, signer_cap)
}
</code></pre>



</details>

<a id="0x1_account_create_guid"></a>

## Function `create_guid`

GUID management methods.
Creates a new GUID for <code>account_signer</code> and increments the GUID creation number.

When the <code>default_account_resource</code> feature flag is enabled:
- If no Account resource exists, one will be created automatically
- This ensures consistent GUID creation behavior for all addresses

When the feature flag is disabled:
- Aborts if no Account resource exists

Aborts if the maximum number of GUIDs has been reached (0x4000000000000)


<pre><code><b>public</b> <b>fun</b> <a href="account.md#0x1_account_create_guid">create_guid</a>(account_signer: &<a href="../../aptos-stdlib/../move-stdlib/doc/signer.md#0x1_signer">signer</a>): <a href="guid.md#0x1_guid_GUID">guid::GUID</a>
</code></pre>



<details>
<summary>Implementation</summary>


<pre><code><b>public</b> <b>fun</b> <a href="account.md#0x1_account_create_guid">create_guid</a>(account_signer: &<a href="../../aptos-stdlib/../move-stdlib/doc/signer.md#0x1_signer">signer</a>): <a href="guid.md#0x1_guid_GUID">guid::GUID</a> <b>acquires</b> <a href="account.md#0x1_account_Account">Account</a> {
    <b>let</b> addr = <a href="../../aptos-stdlib/../move-stdlib/doc/signer.md#0x1_signer_address_of">signer::address_of</a>(account_signer);
    <a href="account.md#0x1_account_ensure_resource_exists">ensure_resource_exists</a>(addr);
    <b>let</b> <a href="account.md#0x1_account">account</a> = &<b>mut</b> <a href="account.md#0x1_account_Account">Account</a>[addr];
    <b>let</b> <a href="guid.md#0x1_guid">guid</a> = <a href="guid.md#0x1_guid_create">guid::create</a>(addr, &<b>mut</b> <a href="account.md#0x1_account">account</a>.guid_creation_num);
    <b>assert</b>!(
        <a href="account.md#0x1_account">account</a>.guid_creation_num &lt; <a href="account.md#0x1_account_MAX_GUID_CREATION_NUM">MAX_GUID_CREATION_NUM</a>,
        <a href="../../aptos-stdlib/../move-stdlib/doc/error.md#0x1_error_out_of_range">error::out_of_range</a>(<a href="account.md#0x1_account_EEXCEEDED_MAX_GUID_CREATION_NUM">EEXCEEDED_MAX_GUID_CREATION_NUM</a>),
    );
    <a href="guid.md#0x1_guid">guid</a>
}
</code></pre>



</details>

<a id="0x1_account_new_event_handle"></a>

## Function `new_event_handle`

Creates a new event handle for <code><a href="account.md#0x1_account">account</a></code>.

This is a wrapper around <code>create_guid</code> that creates an EventHandle,
inheriting the same behavior regarding account existence and feature flags.


<pre><code><b>public</b> <b>fun</b> <a href="account.md#0x1_account_new_event_handle">new_event_handle</a>&lt;T: drop, store&gt;(<a href="account.md#0x1_account">account</a>: &<a href="../../aptos-stdlib/../move-stdlib/doc/signer.md#0x1_signer">signer</a>): <a href="event.md#0x1_event_EventHandle">event::EventHandle</a>&lt;T&gt;
</code></pre>



<details>
<summary>Implementation</summary>


<pre><code><b>public</b> <b>fun</b> <a href="account.md#0x1_account_new_event_handle">new_event_handle</a>&lt;T: drop + store&gt;(<a href="account.md#0x1_account">account</a>: &<a href="../../aptos-stdlib/../move-stdlib/doc/signer.md#0x1_signer">signer</a>): EventHandle&lt;T&gt; <b>acquires</b> <a href="account.md#0x1_account_Account">Account</a> {
    <a href="event.md#0x1_event_new_event_handle">event::new_event_handle</a>(<a href="account.md#0x1_account_create_guid">create_guid</a>(<a href="account.md#0x1_account">account</a>))
}
</code></pre>



</details>

<a id="0x1_account_register_coin"></a>

## Function `register_coin`

Coin management methods.


<pre><code><b>public</b>(<b>friend</b>) <b>fun</b> <a href="account.md#0x1_account_register_coin">register_coin</a>&lt;CoinType&gt;(account_addr: <b>address</b>)
</code></pre>



<details>
<summary>Implementation</summary>


<pre><code><b>public</b>(<b>friend</b>) <b>fun</b> <a href="account.md#0x1_account_register_coin">register_coin</a>&lt;CoinType&gt;(account_addr: <b>address</b>) <b>acquires</b> <a href="account.md#0x1_account_Account">Account</a> {
    <b>if</b> (std::features::module_event_migration_enabled()) {
        <a href="event.md#0x1_event_emit">event::emit</a>(
            <a href="account.md#0x1_account_CoinRegister">CoinRegister</a> {
                <a href="account.md#0x1_account">account</a>: account_addr,
                <a href="../../aptos-stdlib/doc/type_info.md#0x1_type_info">type_info</a>: <a href="../../aptos-stdlib/doc/type_info.md#0x1_type_info_type_of">type_info::type_of</a>&lt;CoinType&gt;(),
            },
        );
    } <b>else</b> {
        <a href="account.md#0x1_account_ensure_resource_exists">ensure_resource_exists</a>(account_addr);
        <b>let</b> <a href="account.md#0x1_account">account</a> = &<b>mut</b> <a href="account.md#0x1_account_Account">Account</a>[account_addr];
        <a href="event.md#0x1_event_emit_event">event::emit_event</a>&lt;<a href="account.md#0x1_account_CoinRegisterEvent">CoinRegisterEvent</a>&gt;(
            &<b>mut</b> <a href="account.md#0x1_account">account</a>.coin_register_events,
            <a href="account.md#0x1_account_CoinRegisterEvent">CoinRegisterEvent</a> {
                <a href="../../aptos-stdlib/doc/type_info.md#0x1_type_info">type_info</a>: <a href="../../aptos-stdlib/doc/type_info.md#0x1_type_info_type_of">type_info::type_of</a>&lt;CoinType&gt;(),
            },
        );
    }
}
</code></pre>



</details>

<a id="0x1_account_create_signer_with_capability"></a>

## Function `create_signer_with_capability`

Capability based functions for efficient use.


<pre><code><b>public</b> <b>fun</b> <a href="account.md#0x1_account_create_signer_with_capability">create_signer_with_capability</a>(<a href="../../aptos-stdlib/doc/capability.md#0x1_capability">capability</a>: &<a href="account.md#0x1_account_SignerCapability">account::SignerCapability</a>): <a href="../../aptos-stdlib/../move-stdlib/doc/signer.md#0x1_signer">signer</a>
</code></pre>



<details>
<summary>Implementation</summary>


<pre><code><b>public</b> <b>fun</b> <a href="account.md#0x1_account_create_signer_with_capability">create_signer_with_capability</a>(<a href="../../aptos-stdlib/doc/capability.md#0x1_capability">capability</a>: &<a href="account.md#0x1_account_SignerCapability">SignerCapability</a>): <a href="../../aptos-stdlib/../move-stdlib/doc/signer.md#0x1_signer">signer</a> {
    <b>let</b> addr = &<a href="../../aptos-stdlib/doc/capability.md#0x1_capability">capability</a>.<a href="account.md#0x1_account">account</a>;
    <a href="create_signer.md#0x1_create_signer">create_signer</a>(*addr)
}
</code></pre>



</details>

<a id="0x1_account_get_signer_capability_address"></a>

## Function `get_signer_capability_address`



<pre><code><b>public</b> <b>fun</b> <a href="account.md#0x1_account_get_signer_capability_address">get_signer_capability_address</a>(<a href="../../aptos-stdlib/doc/capability.md#0x1_capability">capability</a>: &<a href="account.md#0x1_account_SignerCapability">account::SignerCapability</a>): <b>address</b>
</code></pre>



<details>
<summary>Implementation</summary>


<pre><code><b>public</b> <b>fun</b> <a href="account.md#0x1_account_get_signer_capability_address">get_signer_capability_address</a>(<a href="../../aptos-stdlib/doc/capability.md#0x1_capability">capability</a>: &<a href="account.md#0x1_account_SignerCapability">SignerCapability</a>): <b>address</b> {
    <a href="../../aptos-stdlib/doc/capability.md#0x1_capability">capability</a>.<a href="account.md#0x1_account">account</a>
}
</code></pre>



</details>

<a id="0x1_account_verify_signed_message"></a>

## Function `verify_signed_message`



<pre><code><b>public</b> <b>fun</b> <a href="account.md#0x1_account_verify_signed_message">verify_signed_message</a>&lt;T: drop&gt;(<a href="account.md#0x1_account">account</a>: <b>address</b>, account_scheme: u8, account_public_key: <a href="../../aptos-stdlib/../move-stdlib/doc/vector.md#0x1_vector">vector</a>&lt;u8&gt;, signed_message_bytes: <a href="../../aptos-stdlib/../move-stdlib/doc/vector.md#0x1_vector">vector</a>&lt;u8&gt;, message: T)
</code></pre>



<details>
<summary>Implementation</summary>


<pre><code><b>public</b> <b>fun</b> <a href="account.md#0x1_account_verify_signed_message">verify_signed_message</a>&lt;T: drop&gt;(
    <a href="account.md#0x1_account">account</a>: <b>address</b>,
    account_scheme: u8,
    account_public_key: <a href="../../aptos-stdlib/../move-stdlib/doc/vector.md#0x1_vector">vector</a>&lt;u8&gt;,
    signed_message_bytes: <a href="../../aptos-stdlib/../move-stdlib/doc/vector.md#0x1_vector">vector</a>&lt;u8&gt;,
    message: T,
) <b>acquires</b> <a href="account.md#0x1_account_Account">Account</a> {
    <b>let</b> auth_key = <a href="account.md#0x1_account_get_authentication_key">get_authentication_key</a>(<a href="account.md#0x1_account">account</a>);
    // Verify that the `<a href="account.md#0x1_account_SignerCapabilityOfferProofChallengeV2">SignerCapabilityOfferProofChallengeV2</a>` <b>has</b> the right information and is signed by the <a href="account.md#0x1_account">account</a> owner's key
    <b>if</b> (account_scheme == <a href="account.md#0x1_account_ED25519_SCHEME">ED25519_SCHEME</a>) {
        <b>let</b> pubkey = <a href="../../aptos-stdlib/doc/ed25519.md#0x1_ed25519_new_unvalidated_public_key_from_bytes">ed25519::new_unvalidated_public_key_from_bytes</a>(account_public_key);
        <b>let</b> expected_auth_key = <a href="../../aptos-stdlib/doc/ed25519.md#0x1_ed25519_unvalidated_public_key_to_authentication_key">ed25519::unvalidated_public_key_to_authentication_key</a>(&pubkey);
        <b>assert</b>!(
            auth_key == expected_auth_key,
            <a href="../../aptos-stdlib/../move-stdlib/doc/error.md#0x1_error_invalid_argument">error::invalid_argument</a>(<a href="account.md#0x1_account_EWRONG_CURRENT_PUBLIC_KEY">EWRONG_CURRENT_PUBLIC_KEY</a>),
        );

        <b>let</b> signer_capability_sig = <a href="../../aptos-stdlib/doc/ed25519.md#0x1_ed25519_new_signature_from_bytes">ed25519::new_signature_from_bytes</a>(signed_message_bytes);
        <b>assert</b>!(
            <a href="../../aptos-stdlib/doc/ed25519.md#0x1_ed25519_signature_verify_strict_t">ed25519::signature_verify_strict_t</a>(&signer_capability_sig, &pubkey, message),
            <a href="../../aptos-stdlib/../move-stdlib/doc/error.md#0x1_error_invalid_argument">error::invalid_argument</a>(<a href="account.md#0x1_account_EINVALID_PROOF_OF_KNOWLEDGE">EINVALID_PROOF_OF_KNOWLEDGE</a>),
        );
    } <b>else</b> <b>if</b> (account_scheme == <a href="account.md#0x1_account_MULTI_ED25519_SCHEME">MULTI_ED25519_SCHEME</a>) {
        <b>let</b> pubkey = <a href="../../aptos-stdlib/doc/multi_ed25519.md#0x1_multi_ed25519_new_unvalidated_public_key_from_bytes">multi_ed25519::new_unvalidated_public_key_from_bytes</a>(account_public_key);
        <b>let</b> expected_auth_key = <a href="../../aptos-stdlib/doc/multi_ed25519.md#0x1_multi_ed25519_unvalidated_public_key_to_authentication_key">multi_ed25519::unvalidated_public_key_to_authentication_key</a>(&pubkey);
        <b>assert</b>!(
            auth_key == expected_auth_key,
            <a href="../../aptos-stdlib/../move-stdlib/doc/error.md#0x1_error_invalid_argument">error::invalid_argument</a>(<a href="account.md#0x1_account_EWRONG_CURRENT_PUBLIC_KEY">EWRONG_CURRENT_PUBLIC_KEY</a>),
        );

        <b>let</b> signer_capability_sig = <a href="../../aptos-stdlib/doc/multi_ed25519.md#0x1_multi_ed25519_new_signature_from_bytes">multi_ed25519::new_signature_from_bytes</a>(signed_message_bytes);
        <b>assert</b>!(
            <a href="../../aptos-stdlib/doc/multi_ed25519.md#0x1_multi_ed25519_signature_verify_strict_t">multi_ed25519::signature_verify_strict_t</a>(&signer_capability_sig, &pubkey, message),
            <a href="../../aptos-stdlib/../move-stdlib/doc/error.md#0x1_error_invalid_argument">error::invalid_argument</a>(<a href="account.md#0x1_account_EINVALID_PROOF_OF_KNOWLEDGE">EINVALID_PROOF_OF_KNOWLEDGE</a>),
        );
    } <b>else</b> {
        <b>abort</b> <a href="../../aptos-stdlib/../move-stdlib/doc/error.md#0x1_error_invalid_argument">error::invalid_argument</a>(<a href="account.md#0x1_account_EINVALID_SCHEME">EINVALID_SCHEME</a>)
    };
}
</code></pre>



</details>

<a id="@Specification_7"></a>

## Specification




<a id="high-level-req"></a>

### High-level Requirements

<table>
<tr>
<th>No.</th><th>Requirement</th><th>Criticality</th><th>Implementation</th><th>Enforcement</th>
</tr>

<tr>
<td>1</td>
<td>The initialization of the account module should result in the proper system initialization with valid and consistent resources.</td>
<td>High</td>
<td>Initialization of the account module creates a valid address_map table and moves the resources to the OriginatingAddress under the aptos_framework account.</td>
<td>Audited that the address_map table is created and populated correctly with the expected initial values.</td>
</tr>

<tr>
<td>2</td>
<td>After successfully creating an account, the account resources should initialize with the default data, ensuring the proper initialization of the account state.</td>
<td>High</td>
<td>Creating an account via the create_account function validates the state and moves a new account resource under new_address.</td>
<td>Formally verified via <a href="#high-level-req-2">create_account</a>.</td>
</tr>

<tr>
<td>3</td>
<td>Checking the existence of an account under a given address never results in an abort.</td>
<td>Low</td>
<td>The exists_at function returns a boolean value indicating the existence of an account under the given address.</td>
<td>Formally verified by the <a href="#high-level-req-3">aborts_if</a> condition.</td>
</tr>

<tr>
<td>4</td>
<td>The account module maintains bounded sequence numbers for all accounts, guaranteeing they remain within the specified limit.</td>
<td>Medium</td>
<td>The sequence number of an account may only increase up to MAX_U64 in a succeeding manner.</td>
<td>Formally verified via <a href="#high-level-req-4">increment_sequence_number</a> that it remains within the defined boundary of MAX_U64.</td>
</tr>

<tr>
<td>5</td>
<td>Only the ed25519 and multied25519 signature schemes are permissible.</td>
<td>Low</td>
<td>Exclusively perform key rotation using either the ed25519 or multied25519 signature schemes. Currently restricts the offering of rotation/signing capabilities to the ed25519 or multied25519 schemes.</td>
<td>Formally Verified: <a href="#high-level-req-5.1">rotate_authentication_key</a>, <a href="#high-level-req-5.2">offer_rotation_capability</a>, and <a href="#high-level-req-5.3">offer_signer_capability</a>. Verified that it aborts if the account_scheme is not ED25519_SCHEME and not MULTI_ED25519_SCHEME. Audited that the scheme enums correspond correctly to signature logic.</td>
</tr>

<tr>
<td>6</td>
<td>Exclusively permit the rotation of the authentication key of an account for the account owner or any user who possesses rotation capabilities associated with that account.</td>
<td>Critical</td>
<td>In the rotate_authentication_key function, the authentication key derived from the from_public_key_bytes should match the signer's current authentication key. Only the delegate_signer granted the rotation capabilities may invoke the rotate_authentication_key_with_rotation_capability function.</td>
<td>Formally Verified via <a href="#high-level-req-6.1">rotate_authentication_key</a> and <a href="#high-level-req-6.2">rotate_authentication_key_with_rotation_capability</a>.</td>
</tr>

<tr>
<td>7</td>
<td>Only the owner of an account may offer or revoke the following capabilities: (1) offer_rotation_capability, (2) offer_signer_capability, (3) revoke_rotation_capability, and (4) revoke_signer_capability.</td>
<td>Critical</td>
<td>An account resource may only be modified by the owner of the account utilizing: rotation_capability_offer, signer_capability_offer.</td>
<td>Formally verified via <a href="#high-level-req-7.1">offer_rotation_capability</a>, <a href="#high-level-req-7.2">offer_signer_capability</a>, and <a href="#high-level-req-7.3">revoke_rotation_capability</a>. and <a href="#high-level-req-7.4">revoke_signer_capability</a>.</td>
</tr>

<tr>
<td>8</td>
<td>The capability to create a signer for the account is exclusively reserved for either the account owner or the account that has been granted the signing capabilities.</td>
<td>Critical</td>
<td>Signer creation for the account may only be successfully executed by explicitly granting the signing capabilities with the create_authorized_signer function.</td>
<td>Formally verified via <a href="#high-level-req-8">create_authorized_signer</a>.</td>
</tr>

<tr>
<td>9</td>
<td>Rotating the authentication key requires two valid signatures. With the private key of the current authentication key. With the private key of the new authentication key.</td>
<td>Critical</td>
<td>The rotate_authentication_key verifies two signatures (current and new) before rotating to the new key. The first signature ensures the user has the intended capability, and the second signature ensures that the user owns the new key.</td>
<td>Formally verified via <a href="#high-level-req-9.1">rotate_authentication_key</a> and <a href="#high-level-req-9.2">rotate_authentication_key_with_rotation_capability</a>.</td>
</tr>

<tr>
<td>10</td>
<td>The rotation of the authentication key updates the account's authentication key with the newly supplied one.</td>
<td>High</td>
<td>The auth_key may only update to the provided new_auth_key after verifying the signature.</td>
<td>Formally Verified in <a href="#high-level-req-10">rotate_authentication_key_internal</a> that the authentication key of an account is modified to the provided authentication key if the signature verification was successful.</td>
</tr>

<tr>
<td>11</td>
<td>The creation number is monotonically increasing.</td>
<td>Low</td>
<td>The guid_creation_num in the Account structure is monotonically increasing.</td>
<td>Formally Verified via <a href="#high-level-req-11">guid_creation_num</a>.</td>
</tr>

<tr>
<td>12</td>
<td>The Account resource is persistent.</td>
<td>Low</td>
<td>The Account structure assigned to the address should be persistent.</td>
<td>Audited that the Account structure is persistent.</td>
</tr>

</table>




<a id="module-level-spec"></a>

### Module-level Specification


<pre><code><b>pragma</b> verify = <b>false</b>;
</code></pre>



<<<<<<< HEAD
<a id="@Specification_7_initialize"></a>
=======

<a id="0x1_account_spec_get_authentication_key"></a>


<pre><code><b>fun</b> <a href="account.md#0x1_account_spec_get_authentication_key">spec_get_authentication_key</a>(addr: <b>address</b>): <a href="../../aptos-stdlib/../move-stdlib/doc/vector.md#0x1_vector">vector</a>&lt;u8&gt; {
   <b>global</b>&lt;<a href="account.md#0x1_account_Account">Account</a>&gt;(addr).authentication_key
}
</code></pre>



<a id="@Specification_1_initialize"></a>
>>>>>>> 0124b641

### Function `initialize`


<pre><code><b>public</b>(<b>friend</b>) <b>fun</b> <a href="account.md#0x1_account_initialize">initialize</a>(aptos_framework: &<a href="../../aptos-stdlib/../move-stdlib/doc/signer.md#0x1_signer">signer</a>)
</code></pre>


Only the address <code>@aptos_framework</code> can call.
OriginatingAddress does not exist under <code>@aptos_framework</code> before the call.


<pre><code><b>let</b> aptos_addr = <a href="../../aptos-stdlib/../move-stdlib/doc/signer.md#0x1_signer_address_of">signer::address_of</a>(aptos_framework);
<b>aborts_if</b> !<a href="system_addresses.md#0x1_system_addresses_is_aptos_framework_address">system_addresses::is_aptos_framework_address</a>(aptos_addr);
<b>aborts_if</b> <b>exists</b>&lt;<a href="account.md#0x1_account_OriginatingAddress">OriginatingAddress</a>&gt;(aptos_addr);
<b>ensures</b> <b>exists</b>&lt;<a href="account.md#0x1_account_OriginatingAddress">OriginatingAddress</a>&gt;(aptos_addr);
</code></pre>



<a id="@Specification_7_create_account_if_does_not_exist"></a>

### Function `create_account_if_does_not_exist`


<pre><code><b>public</b> <b>fun</b> <a href="account.md#0x1_account_create_account_if_does_not_exist">create_account_if_does_not_exist</a>(account_address: <b>address</b>)
</code></pre>


Ensure that the account exists at the end of the call.


<pre><code><b>let</b> authentication_key = <a href="../../aptos-stdlib/../move-stdlib/doc/bcs.md#0x1_bcs_to_bytes">bcs::to_bytes</a>(account_address);
<b>modifies</b> <b>global</b>&lt;<a href="account.md#0x1_account_Account">Account</a>&gt;(account_address);
<b>aborts_if</b> !<b>exists</b>&lt;<a href="account.md#0x1_account_Account">Account</a>&gt;(account_address) && (
    account_address == @vm_reserved
    || account_address == @aptos_framework
    || account_address == @aptos_token
    || !(len(authentication_key) == 32)
);
<b>ensures</b> <b>exists</b>&lt;<a href="account.md#0x1_account_Account">Account</a>&gt;(account_address);
</code></pre>



<a id="@Specification_7_create_account"></a>

### Function `create_account`


<pre><code><b>public</b>(<b>friend</b>) <b>fun</b> <a href="account.md#0x1_account_create_account">create_account</a>(new_address: <b>address</b>): <a href="../../aptos-stdlib/../move-stdlib/doc/signer.md#0x1_signer">signer</a>
</code></pre>


Check if the bytes of the new address is 32.
The Account does not exist under the new address before creating the account.
Limit the new account address is not @vm_reserved / @aptos_framework / @aptos_toke.


<pre><code><b>include</b> <a href="account.md#0x1_account_CreateAccountAbortsIf">CreateAccountAbortsIf</a> {addr: new_address};
<b>aborts_if</b> new_address == @vm_reserved || new_address == @aptos_framework || new_address == @aptos_token;
<b>ensures</b> <a href="../../aptos-stdlib/../move-stdlib/doc/signer.md#0x1_signer_address_of">signer::address_of</a>(result) == new_address;
// This enforces <a id="high-level-req-2" href="#high-level-req">high-level requirement 2</a>:
<b>ensures</b> <b>exists</b>&lt;<a href="account.md#0x1_account_Account">Account</a>&gt;(new_address);
</code></pre>



<a id="@Specification_7_create_account_unchecked"></a>

### Function `create_account_unchecked`


<pre><code><b>fun</b> <a href="account.md#0x1_account_create_account_unchecked">create_account_unchecked</a>(new_address: <b>address</b>): <a href="../../aptos-stdlib/../move-stdlib/doc/signer.md#0x1_signer">signer</a>
</code></pre>


Check if the bytes of the new address is 32.
The Account does not exist under the new address before creating the account.


<pre><code><b>pragma</b> opaque;
<b>include</b> <a href="account.md#0x1_account_CreateAccountAbortsIf">CreateAccountAbortsIf</a> {addr: new_address};
<b>modifies</b> <b>global</b>&lt;<a href="account.md#0x1_account_Account">Account</a>&gt;(new_address);
<b>ensures</b> <a href="../../aptos-stdlib/../move-stdlib/doc/signer.md#0x1_signer_address_of">signer::address_of</a>(result) == new_address;
<b>ensures</b> <b>exists</b>&lt;<a href="account.md#0x1_account_Account">Account</a>&gt;(new_address);
</code></pre>



<a id="@Specification_7_exists_at"></a>

### Function `exists_at`


<pre><code>#[view]
<b>public</b> <b>fun</b> <a href="account.md#0x1_account_exists_at">exists_at</a>(addr: <b>address</b>): bool
</code></pre>




<pre><code><b>pragma</b> opaque;
// This enforces <a id="high-level-req-3" href="#high-level-req">high-level requirement 3</a>:
<b>aborts_if</b> <b>false</b>;
<b>ensures</b> result == <a href="account.md#0x1_account_spec_exists_at">spec_exists_at</a>(addr);
</code></pre>




<a id="0x1_account_spec_exists_at"></a>


<pre><code><b>fun</b> <a href="account.md#0x1_account_spec_exists_at">spec_exists_at</a>(addr: <b>address</b>): bool {
   <b>use</b> std::features;
   <b>use</b> std::features::DEFAULT_ACCOUNT_RESOURCE;
   <a href="../../aptos-stdlib/../move-stdlib/doc/features.md#0x1_features_spec_is_enabled">features::spec_is_enabled</a>(DEFAULT_ACCOUNT_RESOURCE) || <b>exists</b>&lt;<a href="account.md#0x1_account_Account">Account</a>&gt;(addr)
}
</code></pre>




<a id="0x1_account_CreateAccountAbortsIf"></a>


<pre><code><b>schema</b> <a href="account.md#0x1_account_CreateAccountAbortsIf">CreateAccountAbortsIf</a> {
    addr: <b>address</b>;
    <b>let</b> authentication_key = <a href="../../aptos-stdlib/../move-stdlib/doc/bcs.md#0x1_bcs_to_bytes">bcs::to_bytes</a>(addr);
    <b>aborts_if</b> len(authentication_key) != 32;
    <b>aborts_if</b> <b>exists</b>&lt;<a href="account.md#0x1_account_Account">Account</a>&gt;(addr);
    <b>ensures</b> len(authentication_key) == 32;
}
</code></pre>



<a id="@Specification_7_get_guid_next_creation_num"></a>

### Function `get_guid_next_creation_num`


<pre><code>#[view]
<b>public</b> <b>fun</b> <a href="account.md#0x1_account_get_guid_next_creation_num">get_guid_next_creation_num</a>(addr: <b>address</b>): u64
</code></pre>




<pre><code><b>aborts_if</b> !<b>exists</b>&lt;<a href="account.md#0x1_account_Account">Account</a>&gt;(addr);
<b>ensures</b> result == <b>global</b>&lt;<a href="account.md#0x1_account_Account">Account</a>&gt;(addr).guid_creation_num;
</code></pre>



<a id="@Specification_7_get_sequence_number"></a>

### Function `get_sequence_number`


<pre><code>#[view]
<b>public</b> <b>fun</b> <a href="account.md#0x1_account_get_sequence_number">get_sequence_number</a>(addr: <b>address</b>): u64
</code></pre>




<pre><code><b>aborts_if</b> !<b>exists</b>&lt;<a href="account.md#0x1_account_Account">Account</a>&gt;(addr);
<b>ensures</b> result == <b>global</b>&lt;<a href="account.md#0x1_account_Account">Account</a>&gt;(addr).sequence_number;
</code></pre>



<a id="@Specification_7_originating_address"></a>

### Function `originating_address`


<pre><code>#[view]
<b>public</b> <b>fun</b> <a href="account.md#0x1_account_originating_address">originating_address</a>(auth_key: <b>address</b>): <a href="../../aptos-stdlib/../move-stdlib/doc/option.md#0x1_option_Option">option::Option</a>&lt;<b>address</b>&gt;
</code></pre>




<pre><code><b>pragma</b> verify=<b>false</b>;
</code></pre>



<a id="@Specification_7_increment_sequence_number"></a>

### Function `increment_sequence_number`


<pre><code><b>public</b>(<b>friend</b>) <b>fun</b> <a href="account.md#0x1_account_increment_sequence_number">increment_sequence_number</a>(addr: <b>address</b>)
</code></pre>


The Account existed under the address.
The sequence_number of the Account is up to MAX_U64.


<pre><code><b>let</b> sequence_number = <b>global</b>&lt;<a href="account.md#0x1_account_Account">Account</a>&gt;(addr).sequence_number;
<b>aborts_if</b> !<b>exists</b>&lt;<a href="account.md#0x1_account_Account">Account</a>&gt;(addr);
// This enforces <a id="high-level-req-4" href="#high-level-req">high-level requirement 4</a>:
<b>aborts_if</b> sequence_number == <a href="account.md#0x1_account_MAX_U64">MAX_U64</a>;
<b>modifies</b> <b>global</b>&lt;<a href="account.md#0x1_account_Account">Account</a>&gt;(addr);
<b>let</b> <b>post</b> post_sequence_number = <b>global</b>&lt;<a href="account.md#0x1_account_Account">Account</a>&gt;(addr).sequence_number;
<b>ensures</b> post_sequence_number == sequence_number + 1;
</code></pre>



<a id="@Specification_7_get_authentication_key"></a>

### Function `get_authentication_key`


<pre><code>#[view]
<b>public</b> <b>fun</b> <a href="account.md#0x1_account_get_authentication_key">get_authentication_key</a>(addr: <b>address</b>): <a href="../../aptos-stdlib/../move-stdlib/doc/vector.md#0x1_vector">vector</a>&lt;u8&gt;
</code></pre>




<pre><code><b>pragma</b> opaque;
<b>aborts_if</b> !<b>exists</b>&lt;<a href="account.md#0x1_account_Account">Account</a>&gt;(addr);
<b>ensures</b> result == <a href="account.md#0x1_account_spec_get_authentication_key">spec_get_authentication_key</a>(addr);
</code></pre>



<a id="@Specification_7_rotate_authentication_key_internal"></a>

### Function `rotate_authentication_key_internal`


<pre><code><b>public</b>(<b>friend</b>) <b>fun</b> <a href="account.md#0x1_account_rotate_authentication_key_internal">rotate_authentication_key_internal</a>(<a href="account.md#0x1_account">account</a>: &<a href="../../aptos-stdlib/../move-stdlib/doc/signer.md#0x1_signer">signer</a>, new_auth_key: <a href="../../aptos-stdlib/../move-stdlib/doc/vector.md#0x1_vector">vector</a>&lt;u8&gt;)
</code></pre>


The Account existed under the signer before the call.
The length of new_auth_key is 32.


<pre><code><b>let</b> addr = <a href="../../aptos-stdlib/../move-stdlib/doc/signer.md#0x1_signer_address_of">signer::address_of</a>(<a href="account.md#0x1_account">account</a>);
// This enforces <a id="high-level-req-10" href="#high-level-req">high-level requirement 10</a>:
<b>let</b> <b>post</b> account_resource = <b>global</b>&lt;<a href="account.md#0x1_account_Account">Account</a>&gt;(addr);
<b>aborts_if</b> !<b>exists</b>&lt;<a href="account.md#0x1_account_Account">Account</a>&gt;(addr);
<b>aborts_if</b> <a href="../../aptos-stdlib/../move-stdlib/doc/vector.md#0x1_vector_length">vector::length</a>(new_auth_key) != 32;
<b>modifies</b> <b>global</b>&lt;<a href="account.md#0x1_account_Account">Account</a>&gt;(addr);
<b>ensures</b> account_resource.authentication_key == new_auth_key;
</code></pre>



<a id="@Specification_7_rotate_authentication_key_call"></a>

### Function `rotate_authentication_key_call`


<pre><code>entry <b>fun</b> <a href="account.md#0x1_account_rotate_authentication_key_call">rotate_authentication_key_call</a>(<a href="account.md#0x1_account">account</a>: &<a href="../../aptos-stdlib/../move-stdlib/doc/signer.md#0x1_signer">signer</a>, new_auth_key: <a href="../../aptos-stdlib/../move-stdlib/doc/vector.md#0x1_vector">vector</a>&lt;u8&gt;)
</code></pre>




<pre><code><b>let</b> addr = <a href="../../aptos-stdlib/../move-stdlib/doc/signer.md#0x1_signer_address_of">signer::address_of</a>(<a href="account.md#0x1_account">account</a>);
// This enforces <a id="high-level-req-10" href="#high-level-req">high-level requirement 10</a>:
<b>let</b> <b>post</b> account_resource = <b>global</b>&lt;<a href="account.md#0x1_account_Account">Account</a>&gt;(addr);
<b>aborts_if</b> !<b>exists</b>&lt;<a href="account.md#0x1_account_Account">Account</a>&gt;(addr);
<b>aborts_if</b> <a href="../../aptos-stdlib/../move-stdlib/doc/vector.md#0x1_vector_length">vector::length</a>(new_auth_key) != 32;
<b>modifies</b> <b>global</b>&lt;<a href="account.md#0x1_account_Account">Account</a>&gt;(addr);
<b>ensures</b> account_resource.authentication_key == new_auth_key;
</code></pre>




<a id="0x1_account_spec_assert_valid_rotation_proof_signature_and_get_auth_key"></a>


<pre><code><b>fun</b> <a href="account.md#0x1_account_spec_assert_valid_rotation_proof_signature_and_get_auth_key">spec_assert_valid_rotation_proof_signature_and_get_auth_key</a>(scheme: u8, public_key_bytes: <a href="../../aptos-stdlib/../move-stdlib/doc/vector.md#0x1_vector">vector</a>&lt;u8&gt;, signature: <a href="../../aptos-stdlib/../move-stdlib/doc/vector.md#0x1_vector">vector</a>&lt;u8&gt;, challenge: <a href="account.md#0x1_account_RotationProofChallenge">RotationProofChallenge</a>): <a href="../../aptos-stdlib/../move-stdlib/doc/vector.md#0x1_vector">vector</a>&lt;u8&gt;;
</code></pre>



<a id="@Specification_7_rotate_authentication_key"></a>

### Function `rotate_authentication_key`


<pre><code><b>public</b> entry <b>fun</b> <a href="account.md#0x1_account_rotate_authentication_key">rotate_authentication_key</a>(<a href="account.md#0x1_account">account</a>: &<a href="../../aptos-stdlib/../move-stdlib/doc/signer.md#0x1_signer">signer</a>, from_scheme: u8, from_public_key_bytes: <a href="../../aptos-stdlib/../move-stdlib/doc/vector.md#0x1_vector">vector</a>&lt;u8&gt;, to_scheme: u8, to_public_key_bytes: <a href="../../aptos-stdlib/../move-stdlib/doc/vector.md#0x1_vector">vector</a>&lt;u8&gt;, cap_rotate_key: <a href="../../aptos-stdlib/../move-stdlib/doc/vector.md#0x1_vector">vector</a>&lt;u8&gt;, cap_update_table: <a href="../../aptos-stdlib/../move-stdlib/doc/vector.md#0x1_vector">vector</a>&lt;u8&gt;)
</code></pre>


The Account existed under the signer
The authentication scheme is ED25519_SCHEME and MULTI_ED25519_SCHEME


<pre><code><b>let</b> addr = <a href="../../aptos-stdlib/../move-stdlib/doc/signer.md#0x1_signer_address_of">signer::address_of</a>(<a href="account.md#0x1_account">account</a>);
<b>let</b> account_resource = <b>global</b>&lt;<a href="account.md#0x1_account_Account">Account</a>&gt;(addr);
<b>aborts_if</b> !<b>exists</b>&lt;<a href="account.md#0x1_account_Account">Account</a>&gt;(addr);
// This enforces <a id="high-level-req-6.1" href="#high-level-req">high-level requirement 6</a>:
<b>include</b> from_scheme == <a href="account.md#0x1_account_ED25519_SCHEME">ED25519_SCHEME</a> ==&gt; <a href="../../aptos-stdlib/doc/ed25519.md#0x1_ed25519_NewUnvalidatedPublicKeyFromBytesAbortsIf">ed25519::NewUnvalidatedPublicKeyFromBytesAbortsIf</a> { bytes: from_public_key_bytes };
<b>aborts_if</b> from_scheme == <a href="account.md#0x1_account_ED25519_SCHEME">ED25519_SCHEME</a> && ({
    <b>let</b> expected_auth_key = <a href="../../aptos-stdlib/doc/ed25519.md#0x1_ed25519_spec_public_key_bytes_to_authentication_key">ed25519::spec_public_key_bytes_to_authentication_key</a>(from_public_key_bytes);
    account_resource.authentication_key != expected_auth_key
});
<b>include</b> from_scheme == <a href="account.md#0x1_account_MULTI_ED25519_SCHEME">MULTI_ED25519_SCHEME</a> ==&gt; <a href="../../aptos-stdlib/doc/multi_ed25519.md#0x1_multi_ed25519_NewUnvalidatedPublicKeyFromBytesAbortsIf">multi_ed25519::NewUnvalidatedPublicKeyFromBytesAbortsIf</a> { bytes: from_public_key_bytes };
<b>aborts_if</b> from_scheme == <a href="account.md#0x1_account_MULTI_ED25519_SCHEME">MULTI_ED25519_SCHEME</a> && ({
    <b>let</b> from_auth_key = <a href="../../aptos-stdlib/doc/multi_ed25519.md#0x1_multi_ed25519_spec_public_key_bytes_to_authentication_key">multi_ed25519::spec_public_key_bytes_to_authentication_key</a>(from_public_key_bytes);
    account_resource.authentication_key != from_auth_key
});
// This enforces <a id="high-level-req-5.1" href="#high-level-req">high-level requirement 5</a>:
<b>aborts_if</b> from_scheme != <a href="account.md#0x1_account_ED25519_SCHEME">ED25519_SCHEME</a> && from_scheme != <a href="account.md#0x1_account_MULTI_ED25519_SCHEME">MULTI_ED25519_SCHEME</a>;
<b>let</b> curr_auth_key = <a href="../../aptos-stdlib/doc/from_bcs.md#0x1_from_bcs_deserialize">from_bcs::deserialize</a>&lt;<b>address</b>&gt;(account_resource.authentication_key);
<b>aborts_if</b> !<a href="../../aptos-stdlib/doc/from_bcs.md#0x1_from_bcs_deserializable">from_bcs::deserializable</a>&lt;<b>address</b>&gt;(account_resource.authentication_key);
<b>let</b> challenge = <a href="account.md#0x1_account_RotationProofChallenge">RotationProofChallenge</a> {
    sequence_number: account_resource.sequence_number,
    originator: addr,
    current_auth_key: curr_auth_key,
    new_public_key: to_public_key_bytes,
};
// This enforces <a id="high-level-req-9.1" href="#high-level-req">high-level requirement 9</a>:
<b>include</b> <a href="account.md#0x1_account_AssertValidRotationProofSignatureAndGetAuthKeyAbortsIf">AssertValidRotationProofSignatureAndGetAuthKeyAbortsIf</a> {
    scheme: from_scheme,
    public_key_bytes: from_public_key_bytes,
    signature: cap_rotate_key,
    challenge,
};
<b>include</b> <a href="account.md#0x1_account_AssertValidRotationProofSignatureAndGetAuthKeyAbortsIf">AssertValidRotationProofSignatureAndGetAuthKeyAbortsIf</a> {
    scheme: to_scheme,
    public_key_bytes: to_public_key_bytes,
    signature: cap_update_table,
    challenge,
};
<b>let</b> originating_addr = addr;
<b>let</b> new_auth_key_vector = <a href="account.md#0x1_account_spec_assert_valid_rotation_proof_signature_and_get_auth_key">spec_assert_valid_rotation_proof_signature_and_get_auth_key</a>(to_scheme, to_public_key_bytes, cap_update_table, challenge);
<b>let</b> address_map = <b>global</b>&lt;<a href="account.md#0x1_account_OriginatingAddress">OriginatingAddress</a>&gt;(@aptos_framework).address_map;
<b>let</b> new_auth_key = <a href="../../aptos-stdlib/doc/from_bcs.md#0x1_from_bcs_deserialize">from_bcs::deserialize</a>&lt;<b>address</b>&gt;(new_auth_key_vector);
<b>aborts_if</b> !<b>exists</b>&lt;<a href="account.md#0x1_account_OriginatingAddress">OriginatingAddress</a>&gt;(@aptos_framework);
<b>aborts_if</b> !<a href="../../aptos-stdlib/doc/from_bcs.md#0x1_from_bcs_deserializable">from_bcs::deserializable</a>&lt;<b>address</b>&gt;(account_resource.authentication_key);
<b>aborts_if</b> <a href="../../aptos-stdlib/doc/table.md#0x1_table_spec_contains">table::spec_contains</a>(address_map, curr_auth_key) &&
    <a href="../../aptos-stdlib/doc/table.md#0x1_table_spec_get">table::spec_get</a>(address_map, curr_auth_key) != originating_addr;
<b>aborts_if</b> !<a href="../../aptos-stdlib/doc/from_bcs.md#0x1_from_bcs_deserializable">from_bcs::deserializable</a>&lt;<b>address</b>&gt;(new_auth_key_vector);
<b>aborts_if</b> curr_auth_key != new_auth_key && <a href="../../aptos-stdlib/doc/table.md#0x1_table_spec_contains">table::spec_contains</a>(address_map, new_auth_key);
<b>include</b> <a href="account.md#0x1_account_UpdateAuthKeyAndOriginatingAddressTableAbortsIf">UpdateAuthKeyAndOriginatingAddressTableAbortsIf</a> {
    originating_addr: addr,
};
<b>let</b> <b>post</b> auth_key = <b>global</b>&lt;<a href="account.md#0x1_account_Account">Account</a>&gt;(addr).authentication_key;
<b>ensures</b> auth_key == new_auth_key_vector;
</code></pre>



<a id="@Specification_7_rotate_authentication_key_with_rotation_capability"></a>

### Function `rotate_authentication_key_with_rotation_capability`


<pre><code><b>public</b> entry <b>fun</b> <a href="account.md#0x1_account_rotate_authentication_key_with_rotation_capability">rotate_authentication_key_with_rotation_capability</a>(delegate_signer: &<a href="../../aptos-stdlib/../move-stdlib/doc/signer.md#0x1_signer">signer</a>, rotation_cap_offerer_address: <b>address</b>, new_scheme: u8, new_public_key_bytes: <a href="../../aptos-stdlib/../move-stdlib/doc/vector.md#0x1_vector">vector</a>&lt;u8&gt;, cap_update_table: <a href="../../aptos-stdlib/../move-stdlib/doc/vector.md#0x1_vector">vector</a>&lt;u8&gt;)
</code></pre>




<pre><code><b>aborts_if</b> !<b>exists</b>&lt;<a href="account.md#0x1_account_Account">Account</a>&gt;(rotation_cap_offerer_address);
<b>let</b> delegate_address = <a href="../../aptos-stdlib/../move-stdlib/doc/signer.md#0x1_signer_address_of">signer::address_of</a>(delegate_signer);
<b>let</b> offerer_account_resource = <b>global</b>&lt;<a href="account.md#0x1_account_Account">Account</a>&gt;(rotation_cap_offerer_address);
<b>aborts_if</b> !<a href="../../aptos-stdlib/doc/from_bcs.md#0x1_from_bcs_deserializable">from_bcs::deserializable</a>&lt;<b>address</b>&gt;(offerer_account_resource.authentication_key);
<b>let</b> curr_auth_key = <a href="../../aptos-stdlib/doc/from_bcs.md#0x1_from_bcs_deserialize">from_bcs::deserialize</a>&lt;<b>address</b>&gt;(offerer_account_resource.authentication_key);
<b>aborts_if</b> !<b>exists</b>&lt;<a href="account.md#0x1_account_Account">Account</a>&gt;(delegate_address);
<b>let</b> challenge = <a href="account.md#0x1_account_RotationProofChallenge">RotationProofChallenge</a> {
    sequence_number: <b>global</b>&lt;<a href="account.md#0x1_account_Account">Account</a>&gt;(delegate_address).sequence_number,
    originator: rotation_cap_offerer_address,
    current_auth_key: curr_auth_key,
    new_public_key: new_public_key_bytes,
};
// This enforces <a id="high-level-req-6.2" href="#high-level-req">high-level requirement 6</a>:
<b>aborts_if</b> !<a href="../../aptos-stdlib/../move-stdlib/doc/option.md#0x1_option_spec_contains">option::spec_contains</a>(offerer_account_resource.rotation_capability_offer.for, delegate_address);
// This enforces <a id="high-level-req-9.1" href="#high-level-req">high-level requirement 9</a>:
<b>include</b> <a href="account.md#0x1_account_AssertValidRotationProofSignatureAndGetAuthKeyAbortsIf">AssertValidRotationProofSignatureAndGetAuthKeyAbortsIf</a> {
    scheme: new_scheme,
    public_key_bytes: new_public_key_bytes,
    signature: cap_update_table,
    challenge,
};
<b>let</b> new_auth_key_vector = <a href="account.md#0x1_account_spec_assert_valid_rotation_proof_signature_and_get_auth_key">spec_assert_valid_rotation_proof_signature_and_get_auth_key</a>(new_scheme, new_public_key_bytes, cap_update_table, challenge);
<b>let</b> address_map = <b>global</b>&lt;<a href="account.md#0x1_account_OriginatingAddress">OriginatingAddress</a>&gt;(@aptos_framework).address_map;
<b>aborts_if</b> !<b>exists</b>&lt;<a href="account.md#0x1_account_OriginatingAddress">OriginatingAddress</a>&gt;(@aptos_framework);
<b>aborts_if</b> !<a href="../../aptos-stdlib/doc/from_bcs.md#0x1_from_bcs_deserializable">from_bcs::deserializable</a>&lt;<b>address</b>&gt;(offerer_account_resource.authentication_key);
<b>aborts_if</b> <a href="../../aptos-stdlib/doc/table.md#0x1_table_spec_contains">table::spec_contains</a>(address_map, curr_auth_key) &&
    <a href="../../aptos-stdlib/doc/table.md#0x1_table_spec_get">table::spec_get</a>(address_map, curr_auth_key) != rotation_cap_offerer_address;
<b>aborts_if</b> !<a href="../../aptos-stdlib/doc/from_bcs.md#0x1_from_bcs_deserializable">from_bcs::deserializable</a>&lt;<b>address</b>&gt;(new_auth_key_vector);
<b>let</b> new_auth_key = <a href="../../aptos-stdlib/doc/from_bcs.md#0x1_from_bcs_deserialize">from_bcs::deserialize</a>&lt;<b>address</b>&gt;(new_auth_key_vector);
<b>aborts_if</b> curr_auth_key != new_auth_key && <a href="../../aptos-stdlib/doc/table.md#0x1_table_spec_contains">table::spec_contains</a>(address_map, new_auth_key);
<b>include</b> <a href="account.md#0x1_account_UpdateAuthKeyAndOriginatingAddressTableAbortsIf">UpdateAuthKeyAndOriginatingAddressTableAbortsIf</a> {
    originating_addr: rotation_cap_offerer_address,
    account_resource: offerer_account_resource,
};
<b>let</b> <b>post</b> auth_key = <b>global</b>&lt;<a href="account.md#0x1_account_Account">Account</a>&gt;(rotation_cap_offerer_address).authentication_key;
<b>ensures</b> auth_key == new_auth_key_vector;
</code></pre>



<a id="@Specification_7_offer_rotation_capability"></a>

### Function `offer_rotation_capability`


<pre><code><b>public</b> entry <b>fun</b> <a href="account.md#0x1_account_offer_rotation_capability">offer_rotation_capability</a>(<a href="account.md#0x1_account">account</a>: &<a href="../../aptos-stdlib/../move-stdlib/doc/signer.md#0x1_signer">signer</a>, rotation_capability_sig_bytes: <a href="../../aptos-stdlib/../move-stdlib/doc/vector.md#0x1_vector">vector</a>&lt;u8&gt;, account_scheme: u8, account_public_key_bytes: <a href="../../aptos-stdlib/../move-stdlib/doc/vector.md#0x1_vector">vector</a>&lt;u8&gt;, recipient_address: <b>address</b>)
</code></pre>




<pre><code><b>let</b> source_address = <a href="../../aptos-stdlib/../move-stdlib/doc/signer.md#0x1_signer_address_of">signer::address_of</a>(<a href="account.md#0x1_account">account</a>);
<b>let</b> account_resource = <b>global</b>&lt;<a href="account.md#0x1_account_Account">Account</a>&gt;(source_address);
<b>let</b> proof_challenge = <a href="account.md#0x1_account_RotationCapabilityOfferProofChallengeV2">RotationCapabilityOfferProofChallengeV2</a> {
    <a href="chain_id.md#0x1_chain_id">chain_id</a>: <b>global</b>&lt;<a href="chain_id.md#0x1_chain_id_ChainId">chain_id::ChainId</a>&gt;(@aptos_framework).id,
    sequence_number: account_resource.sequence_number,
    source_address,
    recipient_address,
};
<b>aborts_if</b> !<b>exists</b>&lt;<a href="chain_id.md#0x1_chain_id_ChainId">chain_id::ChainId</a>&gt;(@aptos_framework);
<b>aborts_if</b> !<b>exists</b>&lt;<a href="account.md#0x1_account_Account">Account</a>&gt;(recipient_address);
<b>aborts_if</b> !<b>exists</b>&lt;<a href="account.md#0x1_account_Account">Account</a>&gt;(source_address);
<b>include</b> account_scheme == <a href="account.md#0x1_account_ED25519_SCHEME">ED25519_SCHEME</a> ==&gt; <a href="../../aptos-stdlib/doc/ed25519.md#0x1_ed25519_NewUnvalidatedPublicKeyFromBytesAbortsIf">ed25519::NewUnvalidatedPublicKeyFromBytesAbortsIf</a> { bytes: account_public_key_bytes };
<b>aborts_if</b> account_scheme == <a href="account.md#0x1_account_ED25519_SCHEME">ED25519_SCHEME</a> && ({
    <b>let</b> expected_auth_key = <a href="../../aptos-stdlib/doc/ed25519.md#0x1_ed25519_spec_public_key_bytes_to_authentication_key">ed25519::spec_public_key_bytes_to_authentication_key</a>(account_public_key_bytes);
    account_resource.authentication_key != expected_auth_key
});
<b>include</b> account_scheme == <a href="account.md#0x1_account_ED25519_SCHEME">ED25519_SCHEME</a> ==&gt; <a href="../../aptos-stdlib/doc/ed25519.md#0x1_ed25519_NewSignatureFromBytesAbortsIf">ed25519::NewSignatureFromBytesAbortsIf</a> { bytes: rotation_capability_sig_bytes };
<b>aborts_if</b> account_scheme == <a href="account.md#0x1_account_ED25519_SCHEME">ED25519_SCHEME</a> && !<a href="../../aptos-stdlib/doc/ed25519.md#0x1_ed25519_spec_signature_verify_strict_t">ed25519::spec_signature_verify_strict_t</a>(
    <a href="../../aptos-stdlib/doc/ed25519.md#0x1_ed25519_Signature">ed25519::Signature</a> { bytes: rotation_capability_sig_bytes },
    <a href="../../aptos-stdlib/doc/ed25519.md#0x1_ed25519_UnvalidatedPublicKey">ed25519::UnvalidatedPublicKey</a> { bytes: account_public_key_bytes },
    proof_challenge
);
<b>include</b> account_scheme == <a href="account.md#0x1_account_MULTI_ED25519_SCHEME">MULTI_ED25519_SCHEME</a> ==&gt; <a href="../../aptos-stdlib/doc/multi_ed25519.md#0x1_multi_ed25519_NewUnvalidatedPublicKeyFromBytesAbortsIf">multi_ed25519::NewUnvalidatedPublicKeyFromBytesAbortsIf</a> { bytes: account_public_key_bytes };
<b>aborts_if</b> account_scheme == <a href="account.md#0x1_account_MULTI_ED25519_SCHEME">MULTI_ED25519_SCHEME</a> && ({
    <b>let</b> expected_auth_key = <a href="../../aptos-stdlib/doc/multi_ed25519.md#0x1_multi_ed25519_spec_public_key_bytes_to_authentication_key">multi_ed25519::spec_public_key_bytes_to_authentication_key</a>(account_public_key_bytes);
    account_resource.authentication_key != expected_auth_key
});
<b>include</b> account_scheme == <a href="account.md#0x1_account_MULTI_ED25519_SCHEME">MULTI_ED25519_SCHEME</a> ==&gt; <a href="../../aptos-stdlib/doc/multi_ed25519.md#0x1_multi_ed25519_NewSignatureFromBytesAbortsIf">multi_ed25519::NewSignatureFromBytesAbortsIf</a> { bytes: rotation_capability_sig_bytes };
<b>aborts_if</b> account_scheme == <a href="account.md#0x1_account_MULTI_ED25519_SCHEME">MULTI_ED25519_SCHEME</a> && !<a href="../../aptos-stdlib/doc/multi_ed25519.md#0x1_multi_ed25519_spec_signature_verify_strict_t">multi_ed25519::spec_signature_verify_strict_t</a>(
    <a href="../../aptos-stdlib/doc/multi_ed25519.md#0x1_multi_ed25519_Signature">multi_ed25519::Signature</a> { bytes: rotation_capability_sig_bytes },
    <a href="../../aptos-stdlib/doc/multi_ed25519.md#0x1_multi_ed25519_UnvalidatedPublicKey">multi_ed25519::UnvalidatedPublicKey</a> { bytes: account_public_key_bytes },
    proof_challenge
);
// This enforces <a id="high-level-req-5.2" href="#high-level-req">high-level requirement 5</a>:
<b>aborts_if</b> account_scheme != <a href="account.md#0x1_account_ED25519_SCHEME">ED25519_SCHEME</a> && account_scheme != <a href="account.md#0x1_account_MULTI_ED25519_SCHEME">MULTI_ED25519_SCHEME</a>;
// This enforces <a id="high-level-req-7.1" href="#high-level-req">high-level requirement 7</a>:
<b>modifies</b> <b>global</b>&lt;<a href="account.md#0x1_account_Account">Account</a>&gt;(source_address);
<b>let</b> <b>post</b> offer_for = <b>global</b>&lt;<a href="account.md#0x1_account_Account">Account</a>&gt;(source_address).rotation_capability_offer.for;
<b>ensures</b> <a href="../../aptos-stdlib/../move-stdlib/doc/option.md#0x1_option_spec_borrow">option::spec_borrow</a>(offer_for) == recipient_address;
</code></pre>



<a id="@Specification_7_set_originating_address"></a>

### Function `set_originating_address`


<pre><code>entry <b>fun</b> <a href="account.md#0x1_account_set_originating_address">set_originating_address</a>(<a href="account.md#0x1_account">account</a>: &<a href="../../aptos-stdlib/../move-stdlib/doc/signer.md#0x1_signer">signer</a>)
</code></pre>




<pre><code><b>pragma</b> verify=<b>false</b>;
</code></pre>



<a id="@Specification_7_is_rotation_capability_offered"></a>

### Function `is_rotation_capability_offered`


<pre><code>#[view]
<b>public</b> <b>fun</b> <a href="account.md#0x1_account_is_rotation_capability_offered">is_rotation_capability_offered</a>(account_addr: <b>address</b>): bool
</code></pre>




<pre><code><b>aborts_if</b> !<b>exists</b>&lt;<a href="account.md#0x1_account_Account">Account</a>&gt;(account_addr);
</code></pre>



<a id="@Specification_7_get_rotation_capability_offer_for"></a>

### Function `get_rotation_capability_offer_for`


<pre><code>#[view]
<b>public</b> <b>fun</b> <a href="account.md#0x1_account_get_rotation_capability_offer_for">get_rotation_capability_offer_for</a>(account_addr: <b>address</b>): <b>address</b>
</code></pre>




<pre><code><b>aborts_if</b> !<b>exists</b>&lt;<a href="account.md#0x1_account_Account">Account</a>&gt;(account_addr);
<b>let</b> account_resource = <b>global</b>&lt;<a href="account.md#0x1_account_Account">Account</a>&gt;(account_addr);
<b>aborts_if</b> len(account_resource.rotation_capability_offer.for.vec) == 0;
</code></pre>



<a id="@Specification_7_revoke_rotation_capability"></a>

### Function `revoke_rotation_capability`


<pre><code><b>public</b> entry <b>fun</b> <a href="account.md#0x1_account_revoke_rotation_capability">revoke_rotation_capability</a>(<a href="account.md#0x1_account">account</a>: &<a href="../../aptos-stdlib/../move-stdlib/doc/signer.md#0x1_signer">signer</a>, to_be_revoked_address: <b>address</b>)
</code></pre>




<pre><code><b>aborts_if</b> !<b>exists</b>&lt;<a href="account.md#0x1_account_Account">Account</a>&gt;(to_be_revoked_address);
<b>let</b> addr = <a href="../../aptos-stdlib/../move-stdlib/doc/signer.md#0x1_signer_address_of">signer::address_of</a>(<a href="account.md#0x1_account">account</a>);
<b>let</b> account_resource = <b>global</b>&lt;<a href="account.md#0x1_account_Account">Account</a>&gt;(addr);
<b>aborts_if</b> !<b>exists</b>&lt;<a href="account.md#0x1_account_Account">Account</a>&gt;(addr);
<b>aborts_if</b> !<a href="../../aptos-stdlib/../move-stdlib/doc/option.md#0x1_option_spec_contains">option::spec_contains</a>(account_resource.rotation_capability_offer.for,to_be_revoked_address);
<b>modifies</b> <b>global</b>&lt;<a href="account.md#0x1_account_Account">Account</a>&gt;(addr);
<b>ensures</b> <b>exists</b>&lt;<a href="account.md#0x1_account_Account">Account</a>&gt;(to_be_revoked_address);
<b>let</b> <b>post</b> offer_for = <b>global</b>&lt;<a href="account.md#0x1_account_Account">Account</a>&gt;(addr).rotation_capability_offer.for;
<b>ensures</b> !<a href="../../aptos-stdlib/../move-stdlib/doc/option.md#0x1_option_spec_is_some">option::spec_is_some</a>(offer_for);
</code></pre>



<a id="@Specification_7_revoke_any_rotation_capability"></a>

### Function `revoke_any_rotation_capability`


<pre><code><b>public</b> entry <b>fun</b> <a href="account.md#0x1_account_revoke_any_rotation_capability">revoke_any_rotation_capability</a>(<a href="account.md#0x1_account">account</a>: &<a href="../../aptos-stdlib/../move-stdlib/doc/signer.md#0x1_signer">signer</a>)
</code></pre>




<pre><code><b>let</b> addr = <a href="../../aptos-stdlib/../move-stdlib/doc/signer.md#0x1_signer_address_of">signer::address_of</a>(<a href="account.md#0x1_account">account</a>);
<b>modifies</b> <b>global</b>&lt;<a href="account.md#0x1_account_Account">Account</a>&gt;(addr);
<b>aborts_if</b> !<b>exists</b>&lt;<a href="account.md#0x1_account_Account">Account</a>&gt;(addr);
<b>let</b> account_resource = <b>global</b>&lt;<a href="account.md#0x1_account_Account">Account</a>&gt;(addr);
// This enforces <a id="high-level-req-7.3" href="#high-level-req">high-level requirement 7</a>:
<b>aborts_if</b> !<a href="../../aptos-stdlib/../move-stdlib/doc/option.md#0x1_option_is_some">option::is_some</a>(account_resource.rotation_capability_offer.for);
<b>let</b> <b>post</b> offer_for = <b>global</b>&lt;<a href="account.md#0x1_account_Account">Account</a>&gt;(addr).rotation_capability_offer.for;
<b>ensures</b> !<a href="../../aptos-stdlib/../move-stdlib/doc/option.md#0x1_option_spec_is_some">option::spec_is_some</a>(offer_for);
</code></pre>



<a id="@Specification_7_offer_signer_capability"></a>

### Function `offer_signer_capability`


<pre><code><b>public</b> entry <b>fun</b> <a href="account.md#0x1_account_offer_signer_capability">offer_signer_capability</a>(<a href="account.md#0x1_account">account</a>: &<a href="../../aptos-stdlib/../move-stdlib/doc/signer.md#0x1_signer">signer</a>, signer_capability_sig_bytes: <a href="../../aptos-stdlib/../move-stdlib/doc/vector.md#0x1_vector">vector</a>&lt;u8&gt;, account_scheme: u8, account_public_key_bytes: <a href="../../aptos-stdlib/../move-stdlib/doc/vector.md#0x1_vector">vector</a>&lt;u8&gt;, recipient_address: <b>address</b>)
</code></pre>


The Account existed under the signer.
The authentication scheme is ED25519_SCHEME and MULTI_ED25519_SCHEME.


<pre><code><b>let</b> source_address = <a href="../../aptos-stdlib/../move-stdlib/doc/signer.md#0x1_signer_address_of">signer::address_of</a>(<a href="account.md#0x1_account">account</a>);
<b>let</b> account_resource = <b>global</b>&lt;<a href="account.md#0x1_account_Account">Account</a>&gt;(source_address);
<b>let</b> proof_challenge = <a href="account.md#0x1_account_SignerCapabilityOfferProofChallengeV2">SignerCapabilityOfferProofChallengeV2</a> {
    sequence_number: account_resource.sequence_number,
    source_address,
    recipient_address,
};
<b>aborts_if</b> !<b>exists</b>&lt;<a href="account.md#0x1_account_Account">Account</a>&gt;(recipient_address);
<b>aborts_if</b> !<b>exists</b>&lt;<a href="account.md#0x1_account_Account">Account</a>&gt;(source_address);
<b>include</b> account_scheme == <a href="account.md#0x1_account_ED25519_SCHEME">ED25519_SCHEME</a> ==&gt; <a href="../../aptos-stdlib/doc/ed25519.md#0x1_ed25519_NewUnvalidatedPublicKeyFromBytesAbortsIf">ed25519::NewUnvalidatedPublicKeyFromBytesAbortsIf</a> { bytes: account_public_key_bytes };
<b>aborts_if</b> account_scheme == <a href="account.md#0x1_account_ED25519_SCHEME">ED25519_SCHEME</a> && ({
    <b>let</b> expected_auth_key = <a href="../../aptos-stdlib/doc/ed25519.md#0x1_ed25519_spec_public_key_bytes_to_authentication_key">ed25519::spec_public_key_bytes_to_authentication_key</a>(account_public_key_bytes);
    account_resource.authentication_key != expected_auth_key
});
<b>include</b> account_scheme == <a href="account.md#0x1_account_ED25519_SCHEME">ED25519_SCHEME</a> ==&gt; <a href="../../aptos-stdlib/doc/ed25519.md#0x1_ed25519_NewSignatureFromBytesAbortsIf">ed25519::NewSignatureFromBytesAbortsIf</a> { bytes: signer_capability_sig_bytes };
<b>aborts_if</b> account_scheme == <a href="account.md#0x1_account_ED25519_SCHEME">ED25519_SCHEME</a> && !<a href="../../aptos-stdlib/doc/ed25519.md#0x1_ed25519_spec_signature_verify_strict_t">ed25519::spec_signature_verify_strict_t</a>(
    <a href="../../aptos-stdlib/doc/ed25519.md#0x1_ed25519_Signature">ed25519::Signature</a> { bytes: signer_capability_sig_bytes },
    <a href="../../aptos-stdlib/doc/ed25519.md#0x1_ed25519_UnvalidatedPublicKey">ed25519::UnvalidatedPublicKey</a> { bytes: account_public_key_bytes },
    proof_challenge
);
<b>include</b> account_scheme == <a href="account.md#0x1_account_MULTI_ED25519_SCHEME">MULTI_ED25519_SCHEME</a> ==&gt; <a href="../../aptos-stdlib/doc/multi_ed25519.md#0x1_multi_ed25519_NewUnvalidatedPublicKeyFromBytesAbortsIf">multi_ed25519::NewUnvalidatedPublicKeyFromBytesAbortsIf</a> { bytes: account_public_key_bytes };
<b>aborts_if</b> account_scheme == <a href="account.md#0x1_account_MULTI_ED25519_SCHEME">MULTI_ED25519_SCHEME</a> && ({
    <b>let</b> expected_auth_key = <a href="../../aptos-stdlib/doc/multi_ed25519.md#0x1_multi_ed25519_spec_public_key_bytes_to_authentication_key">multi_ed25519::spec_public_key_bytes_to_authentication_key</a>(account_public_key_bytes);
    account_resource.authentication_key != expected_auth_key
});
<b>include</b> account_scheme == <a href="account.md#0x1_account_MULTI_ED25519_SCHEME">MULTI_ED25519_SCHEME</a> ==&gt; <a href="../../aptos-stdlib/doc/multi_ed25519.md#0x1_multi_ed25519_NewSignatureFromBytesAbortsIf">multi_ed25519::NewSignatureFromBytesAbortsIf</a> { bytes: signer_capability_sig_bytes };
<b>aborts_if</b> account_scheme == <a href="account.md#0x1_account_MULTI_ED25519_SCHEME">MULTI_ED25519_SCHEME</a> && !<a href="../../aptos-stdlib/doc/multi_ed25519.md#0x1_multi_ed25519_spec_signature_verify_strict_t">multi_ed25519::spec_signature_verify_strict_t</a>(
    <a href="../../aptos-stdlib/doc/multi_ed25519.md#0x1_multi_ed25519_Signature">multi_ed25519::Signature</a> { bytes: signer_capability_sig_bytes },
    <a href="../../aptos-stdlib/doc/multi_ed25519.md#0x1_multi_ed25519_UnvalidatedPublicKey">multi_ed25519::UnvalidatedPublicKey</a> { bytes: account_public_key_bytes },
    proof_challenge
);
// This enforces <a id="high-level-req-5.3" href="#high-level-req">high-level requirement 5</a>:
<b>aborts_if</b> account_scheme != <a href="account.md#0x1_account_ED25519_SCHEME">ED25519_SCHEME</a> && account_scheme != <a href="account.md#0x1_account_MULTI_ED25519_SCHEME">MULTI_ED25519_SCHEME</a>;
// This enforces <a id="high-level-req-7.2" href="#high-level-req">high-level requirement 7</a>:
<b>modifies</b> <b>global</b>&lt;<a href="account.md#0x1_account_Account">Account</a>&gt;(source_address);
<b>let</b> <b>post</b> offer_for = <b>global</b>&lt;<a href="account.md#0x1_account_Account">Account</a>&gt;(source_address).signer_capability_offer.for;
<b>ensures</b> <a href="../../aptos-stdlib/../move-stdlib/doc/option.md#0x1_option_spec_borrow">option::spec_borrow</a>(offer_for) == recipient_address;
</code></pre>



<a id="@Specification_7_is_signer_capability_offered"></a>

### Function `is_signer_capability_offered`


<pre><code>#[view]
<b>public</b> <b>fun</b> <a href="account.md#0x1_account_is_signer_capability_offered">is_signer_capability_offered</a>(account_addr: <b>address</b>): bool
</code></pre>




<pre><code><b>aborts_if</b> !<b>exists</b>&lt;<a href="account.md#0x1_account_Account">Account</a>&gt;(account_addr);
</code></pre>



<a id="@Specification_7_get_signer_capability_offer_for"></a>

### Function `get_signer_capability_offer_for`


<pre><code>#[view]
<b>public</b> <b>fun</b> <a href="account.md#0x1_account_get_signer_capability_offer_for">get_signer_capability_offer_for</a>(account_addr: <b>address</b>): <b>address</b>
</code></pre>




<pre><code><b>aborts_if</b> !<b>exists</b>&lt;<a href="account.md#0x1_account_Account">Account</a>&gt;(account_addr);
<b>let</b> account_resource = <b>global</b>&lt;<a href="account.md#0x1_account_Account">Account</a>&gt;(account_addr);
<b>aborts_if</b> len(account_resource.signer_capability_offer.for.vec) == 0;
</code></pre>



<a id="@Specification_7_revoke_signer_capability"></a>

### Function `revoke_signer_capability`


<pre><code><b>public</b> entry <b>fun</b> <a href="account.md#0x1_account_revoke_signer_capability">revoke_signer_capability</a>(<a href="account.md#0x1_account">account</a>: &<a href="../../aptos-stdlib/../move-stdlib/doc/signer.md#0x1_signer">signer</a>, to_be_revoked_address: <b>address</b>)
</code></pre>


The Account existed under the signer.
The value of signer_capability_offer.for of Account resource under the signer is to_be_revoked_address.


<pre><code><b>aborts_if</b> !<b>exists</b>&lt;<a href="account.md#0x1_account_Account">Account</a>&gt;(to_be_revoked_address);
<b>let</b> addr = <a href="../../aptos-stdlib/../move-stdlib/doc/signer.md#0x1_signer_address_of">signer::address_of</a>(<a href="account.md#0x1_account">account</a>);
<b>let</b> account_resource = <b>global</b>&lt;<a href="account.md#0x1_account_Account">Account</a>&gt;(addr);
<b>aborts_if</b> !<b>exists</b>&lt;<a href="account.md#0x1_account_Account">Account</a>&gt;(addr);
<b>aborts_if</b> !<a href="../../aptos-stdlib/../move-stdlib/doc/option.md#0x1_option_spec_contains">option::spec_contains</a>(account_resource.signer_capability_offer.for,to_be_revoked_address);
<b>modifies</b> <b>global</b>&lt;<a href="account.md#0x1_account_Account">Account</a>&gt;(addr);
<b>ensures</b> <b>exists</b>&lt;<a href="account.md#0x1_account_Account">Account</a>&gt;(to_be_revoked_address);
</code></pre>



<a id="@Specification_7_revoke_any_signer_capability"></a>

### Function `revoke_any_signer_capability`


<pre><code><b>public</b> entry <b>fun</b> <a href="account.md#0x1_account_revoke_any_signer_capability">revoke_any_signer_capability</a>(<a href="account.md#0x1_account">account</a>: &<a href="../../aptos-stdlib/../move-stdlib/doc/signer.md#0x1_signer">signer</a>)
</code></pre>




<pre><code><b>modifies</b> <b>global</b>&lt;<a href="account.md#0x1_account_Account">Account</a>&gt;(<a href="../../aptos-stdlib/../move-stdlib/doc/signer.md#0x1_signer_address_of">signer::address_of</a>(<a href="account.md#0x1_account">account</a>));
// This enforces <a id="high-level-req-7.4" href="#high-level-req">high-level requirement 7</a>:
<b>aborts_if</b> !<b>exists</b>&lt;<a href="account.md#0x1_account_Account">Account</a>&gt;(<a href="../../aptos-stdlib/../move-stdlib/doc/signer.md#0x1_signer_address_of">signer::address_of</a>(<a href="account.md#0x1_account">account</a>));
<b>let</b> account_resource = <b>global</b>&lt;<a href="account.md#0x1_account_Account">Account</a>&gt;(<a href="../../aptos-stdlib/../move-stdlib/doc/signer.md#0x1_signer_address_of">signer::address_of</a>(<a href="account.md#0x1_account">account</a>));
<b>aborts_if</b> !<a href="../../aptos-stdlib/../move-stdlib/doc/option.md#0x1_option_is_some">option::is_some</a>(account_resource.signer_capability_offer.for);
</code></pre>



<a id="@Specification_7_create_authorized_signer"></a>

### Function `create_authorized_signer`


<pre><code><b>public</b> <b>fun</b> <a href="account.md#0x1_account_create_authorized_signer">create_authorized_signer</a>(<a href="account.md#0x1_account">account</a>: &<a href="../../aptos-stdlib/../move-stdlib/doc/signer.md#0x1_signer">signer</a>, offerer_address: <b>address</b>): <a href="../../aptos-stdlib/../move-stdlib/doc/signer.md#0x1_signer">signer</a>
</code></pre>


The Account existed under the signer.
The value of signer_capability_offer.for of Account resource under the signer is offerer_address.


<pre><code>// This enforces <a id="high-level-req-8" href="#high-level-req">high-level requirement 8</a>:
<b>include</b> <a href="account.md#0x1_account_AccountContainsAddr">AccountContainsAddr</a>{
    <a href="account.md#0x1_account">account</a>,
    <b>address</b>: offerer_address,
};
<b>modifies</b> <b>global</b>&lt;<a href="account.md#0x1_account_Account">Account</a>&gt;(offerer_address);
<b>ensures</b> <b>exists</b>&lt;<a href="account.md#0x1_account_Account">Account</a>&gt;(offerer_address);
<b>ensures</b> <a href="../../aptos-stdlib/../move-stdlib/doc/signer.md#0x1_signer_address_of">signer::address_of</a>(result) == offerer_address;
</code></pre>




<a id="0x1_account_AccountContainsAddr"></a>


<pre><code><b>schema</b> <a href="account.md#0x1_account_AccountContainsAddr">AccountContainsAddr</a> {
    <a href="account.md#0x1_account">account</a>: <a href="../../aptos-stdlib/../move-stdlib/doc/signer.md#0x1_signer">signer</a>;
    <b>address</b>: <b>address</b>;
    <b>let</b> addr = <a href="../../aptos-stdlib/../move-stdlib/doc/signer.md#0x1_signer_address_of">signer::address_of</a>(<a href="account.md#0x1_account">account</a>);
    <b>let</b> account_resource = <b>global</b>&lt;<a href="account.md#0x1_account_Account">Account</a>&gt;(<b>address</b>);
    <b>aborts_if</b> !<b>exists</b>&lt;<a href="account.md#0x1_account_Account">Account</a>&gt;(<b>address</b>);
    // This enforces <a id="high-level-spec-3" href="create_signer.md#high-level-req">high-level requirement 3</a> of the <a href="create_signer.md">create_signer</a> module:
    <b>aborts_if</b> !<a href="../../aptos-stdlib/../move-stdlib/doc/option.md#0x1_option_spec_contains">option::spec_contains</a>(account_resource.signer_capability_offer.for,addr);
}
</code></pre>



<a id="@Specification_7_assert_valid_rotation_proof_signature_and_get_auth_key"></a>

### Function `assert_valid_rotation_proof_signature_and_get_auth_key`


<pre><code><b>fun</b> <a href="account.md#0x1_account_assert_valid_rotation_proof_signature_and_get_auth_key">assert_valid_rotation_proof_signature_and_get_auth_key</a>(scheme: u8, public_key_bytes: <a href="../../aptos-stdlib/../move-stdlib/doc/vector.md#0x1_vector">vector</a>&lt;u8&gt;, signature: <a href="../../aptos-stdlib/../move-stdlib/doc/vector.md#0x1_vector">vector</a>&lt;u8&gt;, challenge: &<a href="account.md#0x1_account_RotationProofChallenge">account::RotationProofChallenge</a>): <a href="../../aptos-stdlib/../move-stdlib/doc/vector.md#0x1_vector">vector</a>&lt;u8&gt;
</code></pre>




<pre><code><b>pragma</b> opaque;
<b>include</b> <a href="account.md#0x1_account_AssertValidRotationProofSignatureAndGetAuthKeyAbortsIf">AssertValidRotationProofSignatureAndGetAuthKeyAbortsIf</a>;
<b>ensures</b> [abstract] result == <a href="account.md#0x1_account_spec_assert_valid_rotation_proof_signature_and_get_auth_key">spec_assert_valid_rotation_proof_signature_and_get_auth_key</a>(scheme, public_key_bytes, signature, challenge);
</code></pre>




<a id="0x1_account_AssertValidRotationProofSignatureAndGetAuthKeyAbortsIf"></a>


<pre><code><b>schema</b> <a href="account.md#0x1_account_AssertValidRotationProofSignatureAndGetAuthKeyAbortsIf">AssertValidRotationProofSignatureAndGetAuthKeyAbortsIf</a> {
    scheme: u8;
    public_key_bytes: <a href="../../aptos-stdlib/../move-stdlib/doc/vector.md#0x1_vector">vector</a>&lt;u8&gt;;
    signature: <a href="../../aptos-stdlib/../move-stdlib/doc/vector.md#0x1_vector">vector</a>&lt;u8&gt;;
    challenge: <a href="account.md#0x1_account_RotationProofChallenge">RotationProofChallenge</a>;
    <b>include</b> scheme == <a href="account.md#0x1_account_ED25519_SCHEME">ED25519_SCHEME</a> ==&gt; <a href="../../aptos-stdlib/doc/ed25519.md#0x1_ed25519_NewUnvalidatedPublicKeyFromBytesAbortsIf">ed25519::NewUnvalidatedPublicKeyFromBytesAbortsIf</a> { bytes: public_key_bytes };
    <b>include</b> scheme == <a href="account.md#0x1_account_ED25519_SCHEME">ED25519_SCHEME</a> ==&gt; <a href="../../aptos-stdlib/doc/ed25519.md#0x1_ed25519_NewSignatureFromBytesAbortsIf">ed25519::NewSignatureFromBytesAbortsIf</a> { bytes: signature };
    <b>aborts_if</b> scheme == <a href="account.md#0x1_account_ED25519_SCHEME">ED25519_SCHEME</a> && !<a href="../../aptos-stdlib/doc/ed25519.md#0x1_ed25519_spec_signature_verify_strict_t">ed25519::spec_signature_verify_strict_t</a>(
        <a href="../../aptos-stdlib/doc/ed25519.md#0x1_ed25519_Signature">ed25519::Signature</a> { bytes: signature },
        <a href="../../aptos-stdlib/doc/ed25519.md#0x1_ed25519_UnvalidatedPublicKey">ed25519::UnvalidatedPublicKey</a> { bytes: public_key_bytes },
        challenge
    );
    <b>include</b> scheme == <a href="account.md#0x1_account_MULTI_ED25519_SCHEME">MULTI_ED25519_SCHEME</a> ==&gt; <a href="../../aptos-stdlib/doc/multi_ed25519.md#0x1_multi_ed25519_NewUnvalidatedPublicKeyFromBytesAbortsIf">multi_ed25519::NewUnvalidatedPublicKeyFromBytesAbortsIf</a> { bytes: public_key_bytes };
    <b>include</b> scheme == <a href="account.md#0x1_account_MULTI_ED25519_SCHEME">MULTI_ED25519_SCHEME</a> ==&gt; <a href="../../aptos-stdlib/doc/multi_ed25519.md#0x1_multi_ed25519_NewSignatureFromBytesAbortsIf">multi_ed25519::NewSignatureFromBytesAbortsIf</a> { bytes: signature };
    <b>aborts_if</b> scheme == <a href="account.md#0x1_account_MULTI_ED25519_SCHEME">MULTI_ED25519_SCHEME</a> && !<a href="../../aptos-stdlib/doc/multi_ed25519.md#0x1_multi_ed25519_spec_signature_verify_strict_t">multi_ed25519::spec_signature_verify_strict_t</a>(
        <a href="../../aptos-stdlib/doc/multi_ed25519.md#0x1_multi_ed25519_Signature">multi_ed25519::Signature</a> { bytes: signature },
        <a href="../../aptos-stdlib/doc/multi_ed25519.md#0x1_multi_ed25519_UnvalidatedPublicKey">multi_ed25519::UnvalidatedPublicKey</a> { bytes: public_key_bytes },
        challenge
    );
    <b>aborts_if</b> scheme != <a href="account.md#0x1_account_ED25519_SCHEME">ED25519_SCHEME</a> && scheme != <a href="account.md#0x1_account_MULTI_ED25519_SCHEME">MULTI_ED25519_SCHEME</a>;
}
</code></pre>



<a id="@Specification_7_update_auth_key_and_originating_address_table"></a>

### Function `update_auth_key_and_originating_address_table`


<pre><code><b>fun</b> <a href="account.md#0x1_account_update_auth_key_and_originating_address_table">update_auth_key_and_originating_address_table</a>(originating_addr: <b>address</b>, account_resource: &<b>mut</b> <a href="account.md#0x1_account_Account">account::Account</a>, new_auth_key_vector: <a href="../../aptos-stdlib/../move-stdlib/doc/vector.md#0x1_vector">vector</a>&lt;u8&gt;)
</code></pre>




<pre><code><b>modifies</b> <b>global</b>&lt;<a href="account.md#0x1_account_OriginatingAddress">OriginatingAddress</a>&gt;(@aptos_framework);
<b>include</b> <a href="account.md#0x1_account_UpdateAuthKeyAndOriginatingAddressTableAbortsIf">UpdateAuthKeyAndOriginatingAddressTableAbortsIf</a>;
</code></pre>




<a id="0x1_account_UpdateAuthKeyAndOriginatingAddressTableAbortsIf"></a>


<pre><code><b>schema</b> <a href="account.md#0x1_account_UpdateAuthKeyAndOriginatingAddressTableAbortsIf">UpdateAuthKeyAndOriginatingAddressTableAbortsIf</a> {
    originating_addr: <b>address</b>;
    account_resource: <a href="account.md#0x1_account_Account">Account</a>;
    new_auth_key_vector: <a href="../../aptos-stdlib/../move-stdlib/doc/vector.md#0x1_vector">vector</a>&lt;u8&gt;;
    <b>let</b> address_map = <b>global</b>&lt;<a href="account.md#0x1_account_OriginatingAddress">OriginatingAddress</a>&gt;(@aptos_framework).address_map;
    <b>let</b> curr_auth_key = <a href="../../aptos-stdlib/doc/from_bcs.md#0x1_from_bcs_deserialize">from_bcs::deserialize</a>&lt;<b>address</b>&gt;(account_resource.authentication_key);
    <b>let</b> new_auth_key = <a href="../../aptos-stdlib/doc/from_bcs.md#0x1_from_bcs_deserialize">from_bcs::deserialize</a>&lt;<b>address</b>&gt;(new_auth_key_vector);
    <b>aborts_if</b> !<b>exists</b>&lt;<a href="account.md#0x1_account_OriginatingAddress">OriginatingAddress</a>&gt;(@aptos_framework);
    <b>aborts_if</b> !<a href="../../aptos-stdlib/doc/from_bcs.md#0x1_from_bcs_deserializable">from_bcs::deserializable</a>&lt;<b>address</b>&gt;(account_resource.authentication_key);
    <b>aborts_if</b> <a href="../../aptos-stdlib/doc/table.md#0x1_table_spec_contains">table::spec_contains</a>(address_map, curr_auth_key) &&
        <a href="../../aptos-stdlib/doc/table.md#0x1_table_spec_get">table::spec_get</a>(address_map, curr_auth_key) != originating_addr;
    <b>aborts_if</b> !<a href="../../aptos-stdlib/doc/from_bcs.md#0x1_from_bcs_deserializable">from_bcs::deserializable</a>&lt;<b>address</b>&gt;(new_auth_key_vector);
    <b>aborts_if</b> curr_auth_key == new_auth_key;
    <b>aborts_if</b> curr_auth_key != new_auth_key && <a href="../../aptos-stdlib/doc/table.md#0x1_table_spec_contains">table::spec_contains</a>(address_map, new_auth_key);
    <b>ensures</b> <a href="../../aptos-stdlib/doc/table.md#0x1_table_spec_contains">table::spec_contains</a>(<b>global</b>&lt;<a href="account.md#0x1_account_OriginatingAddress">OriginatingAddress</a>&gt;(@aptos_framework).address_map, <a href="../../aptos-stdlib/doc/from_bcs.md#0x1_from_bcs_deserialize">from_bcs::deserialize</a>&lt;<b>address</b>&gt;(new_auth_key_vector));
}
</code></pre>



<a id="@Specification_7_create_resource_address"></a>

### Function `create_resource_address`


<pre><code><b>public</b> <b>fun</b> <a href="account.md#0x1_account_create_resource_address">create_resource_address</a>(source: &<b>address</b>, seed: <a href="../../aptos-stdlib/../move-stdlib/doc/vector.md#0x1_vector">vector</a>&lt;u8&gt;): <b>address</b>
</code></pre>


The Account existed under the signer
The value of signer_capability_offer.for of Account resource under the signer is to_be_revoked_address


<pre><code><b>pragma</b> opaque;
<b>pragma</b> aborts_if_is_strict = <b>false</b>;
<b>aborts_if</b> [abstract] <b>false</b>;
<b>ensures</b> [abstract] result == <a href="account.md#0x1_account_spec_create_resource_address">spec_create_resource_address</a>(source, seed);
<b>ensures</b> [abstract] source != result;
</code></pre>




<a id="0x1_account_spec_create_resource_address"></a>


<pre><code><b>fun</b> <a href="account.md#0x1_account_spec_create_resource_address">spec_create_resource_address</a>(source: <b>address</b>, seed: <a href="../../aptos-stdlib/../move-stdlib/doc/vector.md#0x1_vector">vector</a>&lt;u8&gt;): <b>address</b>;
</code></pre>



<a id="@Specification_7_create_resource_account"></a>

### Function `create_resource_account`


<pre><code><b>public</b> <b>fun</b> <a href="account.md#0x1_account_create_resource_account">create_resource_account</a>(source: &<a href="../../aptos-stdlib/../move-stdlib/doc/signer.md#0x1_signer">signer</a>, seed: <a href="../../aptos-stdlib/../move-stdlib/doc/vector.md#0x1_vector">vector</a>&lt;u8&gt;): (<a href="../../aptos-stdlib/../move-stdlib/doc/signer.md#0x1_signer">signer</a>, <a href="account.md#0x1_account_SignerCapability">account::SignerCapability</a>)
</code></pre>




<pre><code><b>let</b> source_addr = <a href="../../aptos-stdlib/../move-stdlib/doc/signer.md#0x1_signer_address_of">signer::address_of</a>(source);
<b>let</b> resource_addr = <a href="account.md#0x1_account_spec_create_resource_address">spec_create_resource_address</a>(source_addr, seed);
<b>aborts_if</b> len(<a href="account.md#0x1_account_ZERO_AUTH_KEY">ZERO_AUTH_KEY</a>) != 32;
<b>include</b> <a href="account.md#0x1_account_spec_exists_at">spec_exists_at</a>(resource_addr) ==&gt; <a href="account.md#0x1_account_CreateResourceAccountAbortsIf">CreateResourceAccountAbortsIf</a>;
<b>include</b> !<a href="account.md#0x1_account_spec_exists_at">spec_exists_at</a>(resource_addr) ==&gt; <a href="account.md#0x1_account_CreateAccountAbortsIf">CreateAccountAbortsIf</a> {addr: resource_addr};
<b>ensures</b> <a href="../../aptos-stdlib/../move-stdlib/doc/signer.md#0x1_signer_address_of">signer::address_of</a>(result_1) == resource_addr;
<b>let</b> <b>post</b> offer_for = <b>global</b>&lt;<a href="account.md#0x1_account_Account">Account</a>&gt;(resource_addr).signer_capability_offer.for;
<b>ensures</b> <a href="../../aptos-stdlib/../move-stdlib/doc/option.md#0x1_option_spec_borrow">option::spec_borrow</a>(offer_for) == resource_addr;
<b>ensures</b> result_2 == <a href="account.md#0x1_account_SignerCapability">SignerCapability</a> { <a href="account.md#0x1_account">account</a>: resource_addr };
</code></pre>



<a id="@Specification_7_create_framework_reserved_account"></a>

### Function `create_framework_reserved_account`


<pre><code><b>public</b>(<b>friend</b>) <b>fun</b> <a href="account.md#0x1_account_create_framework_reserved_account">create_framework_reserved_account</a>(addr: <b>address</b>): (<a href="../../aptos-stdlib/../move-stdlib/doc/signer.md#0x1_signer">signer</a>, <a href="account.md#0x1_account_SignerCapability">account::SignerCapability</a>)
</code></pre>


Check if the bytes of the new address is 32.
The Account does not exist under the new address before creating the account.
The system reserved addresses is @0x1 / @0x2 / @0x3 / @0x4 / @0x5  / @0x6 / @0x7 / @0x8 / @0x9 / @0xa.


<pre><code><b>aborts_if</b> <a href="account.md#0x1_account_spec_is_framework_address">spec_is_framework_address</a>(addr);
<b>include</b> <a href="account.md#0x1_account_CreateAccountAbortsIf">CreateAccountAbortsIf</a> {addr};
<b>ensures</b> <a href="../../aptos-stdlib/../move-stdlib/doc/signer.md#0x1_signer_address_of">signer::address_of</a>(result_1) == addr;
<b>ensures</b> result_2 == <a href="account.md#0x1_account_SignerCapability">SignerCapability</a> { <a href="account.md#0x1_account">account</a>: addr };
</code></pre>




<a id="0x1_account_spec_is_framework_address"></a>


<pre><code><b>fun</b> <a href="account.md#0x1_account_spec_is_framework_address">spec_is_framework_address</a>(addr: <b>address</b>): bool{
   addr != @0x1 &&
   addr != @0x2 &&
   addr != @0x3 &&
   addr != @0x4 &&
   addr != @0x5 &&
   addr != @0x6 &&
   addr != @0x7 &&
   addr != @0x8 &&
   addr != @0x9 &&
   addr != @0xa
}
</code></pre>



<a id="@Specification_7_create_guid"></a>

### Function `create_guid`


<pre><code><b>public</b> <b>fun</b> <a href="account.md#0x1_account_create_guid">create_guid</a>(account_signer: &<a href="../../aptos-stdlib/../move-stdlib/doc/signer.md#0x1_signer">signer</a>): <a href="guid.md#0x1_guid_GUID">guid::GUID</a>
</code></pre>


The Account existed under the signer.
The guid_creation_num of the account resource is up to MAX_U64.


<pre><code><b>let</b> addr = <a href="../../aptos-stdlib/../move-stdlib/doc/signer.md#0x1_signer_address_of">signer::address_of</a>(account_signer);
<b>include</b> <a href="account.md#0x1_account_NewEventHandleAbortsIf">NewEventHandleAbortsIf</a> {
    <a href="account.md#0x1_account">account</a>: account_signer,
};
<b>modifies</b> <b>global</b>&lt;<a href="account.md#0x1_account_Account">Account</a>&gt;(addr);
// This enforces <a id="high-level-req-11" href="#high-level-req">high-level requirement 11</a>:
<b>ensures</b> <b>global</b>&lt;<a href="account.md#0x1_account_Account">Account</a>&gt;(addr).guid_creation_num == <b>old</b>(<b>global</b>&lt;<a href="account.md#0x1_account_Account">Account</a>&gt;(addr).guid_creation_num) + 1;
</code></pre>



<a id="@Specification_7_new_event_handle"></a>

### Function `new_event_handle`


<pre><code><b>public</b> <b>fun</b> <a href="account.md#0x1_account_new_event_handle">new_event_handle</a>&lt;T: drop, store&gt;(<a href="account.md#0x1_account">account</a>: &<a href="../../aptos-stdlib/../move-stdlib/doc/signer.md#0x1_signer">signer</a>): <a href="event.md#0x1_event_EventHandle">event::EventHandle</a>&lt;T&gt;
</code></pre>


The Account existed under the signer.
The guid_creation_num of the Account is up to MAX_U64.


<pre><code><b>include</b> <a href="account.md#0x1_account_NewEventHandleAbortsIf">NewEventHandleAbortsIf</a>;
</code></pre>




<a id="0x1_account_NewEventHandleAbortsIf"></a>


<pre><code><b>schema</b> <a href="account.md#0x1_account_NewEventHandleAbortsIf">NewEventHandleAbortsIf</a> {
    <a href="account.md#0x1_account">account</a>: &<a href="../../aptos-stdlib/../move-stdlib/doc/signer.md#0x1_signer">signer</a>;
    <b>let</b> addr = <a href="../../aptos-stdlib/../move-stdlib/doc/signer.md#0x1_signer_address_of">signer::address_of</a>(<a href="account.md#0x1_account">account</a>);
    <b>let</b> <a href="account.md#0x1_account">account</a> = <b>global</b>&lt;<a href="account.md#0x1_account_Account">Account</a>&gt;(addr);
    <b>aborts_if</b> !<b>exists</b>&lt;<a href="account.md#0x1_account_Account">Account</a>&gt;(addr);
    <b>aborts_if</b> <a href="account.md#0x1_account">account</a>.guid_creation_num + 1 &gt; <a href="account.md#0x1_account_MAX_U64">MAX_U64</a>;
    <b>aborts_if</b> <a href="account.md#0x1_account">account</a>.guid_creation_num + 1 &gt;= <a href="account.md#0x1_account_MAX_GUID_CREATION_NUM">MAX_GUID_CREATION_NUM</a>;
}
</code></pre>



<a id="@Specification_7_register_coin"></a>

### Function `register_coin`


<pre><code><b>public</b>(<b>friend</b>) <b>fun</b> <a href="account.md#0x1_account_register_coin">register_coin</a>&lt;CoinType&gt;(account_addr: <b>address</b>)
</code></pre>




<pre><code><b>aborts_if</b> !<b>exists</b>&lt;<a href="account.md#0x1_account_Account">Account</a>&gt;(account_addr);
<b>aborts_if</b> !<a href="../../aptos-stdlib/doc/type_info.md#0x1_type_info_spec_is_struct">type_info::spec_is_struct</a>&lt;CoinType&gt;();
<b>modifies</b> <b>global</b>&lt;<a href="account.md#0x1_account_Account">Account</a>&gt;(account_addr);
</code></pre>



<a id="@Specification_7_create_signer_with_capability"></a>

### Function `create_signer_with_capability`


<pre><code><b>public</b> <b>fun</b> <a href="account.md#0x1_account_create_signer_with_capability">create_signer_with_capability</a>(<a href="../../aptos-stdlib/doc/capability.md#0x1_capability">capability</a>: &<a href="account.md#0x1_account_SignerCapability">account::SignerCapability</a>): <a href="../../aptos-stdlib/../move-stdlib/doc/signer.md#0x1_signer">signer</a>
</code></pre>




<pre><code><b>let</b> addr = <a href="../../aptos-stdlib/doc/capability.md#0x1_capability">capability</a>.<a href="account.md#0x1_account">account</a>;
<b>ensures</b> <a href="../../aptos-stdlib/../move-stdlib/doc/signer.md#0x1_signer_address_of">signer::address_of</a>(result) == addr;
</code></pre>




<a id="0x1_account_CreateResourceAccountAbortsIf"></a>


<pre><code><b>schema</b> <a href="account.md#0x1_account_CreateResourceAccountAbortsIf">CreateResourceAccountAbortsIf</a> {
    resource_addr: <b>address</b>;
    <b>let</b> <a href="account.md#0x1_account">account</a> = <b>global</b>&lt;<a href="account.md#0x1_account_Account">Account</a>&gt;(resource_addr);
}
</code></pre>



<a id="@Specification_7_verify_signed_message"></a>

### Function `verify_signed_message`


<pre><code><b>public</b> <b>fun</b> <a href="account.md#0x1_account_verify_signed_message">verify_signed_message</a>&lt;T: drop&gt;(<a href="account.md#0x1_account">account</a>: <b>address</b>, account_scheme: u8, account_public_key: <a href="../../aptos-stdlib/../move-stdlib/doc/vector.md#0x1_vector">vector</a>&lt;u8&gt;, signed_message_bytes: <a href="../../aptos-stdlib/../move-stdlib/doc/vector.md#0x1_vector">vector</a>&lt;u8&gt;, message: T)
</code></pre>




<pre><code><b>pragma</b> aborts_if_is_partial;
<b>modifies</b> <b>global</b>&lt;<a href="account.md#0x1_account_Account">Account</a>&gt;(<a href="account.md#0x1_account">account</a>);
<b>let</b> account_resource = <b>global</b>&lt;<a href="account.md#0x1_account_Account">Account</a>&gt;(<a href="account.md#0x1_account">account</a>);
<b>aborts_if</b> !<b>exists</b>&lt;<a href="account.md#0x1_account_Account">Account</a>&gt;(<a href="account.md#0x1_account">account</a>);
<b>include</b> account_scheme == <a href="account.md#0x1_account_ED25519_SCHEME">ED25519_SCHEME</a> ==&gt; <a href="../../aptos-stdlib/doc/ed25519.md#0x1_ed25519_NewUnvalidatedPublicKeyFromBytesAbortsIf">ed25519::NewUnvalidatedPublicKeyFromBytesAbortsIf</a> { bytes: account_public_key };
<b>aborts_if</b> account_scheme == <a href="account.md#0x1_account_ED25519_SCHEME">ED25519_SCHEME</a> && ({
    <b>let</b> expected_auth_key = <a href="../../aptos-stdlib/doc/ed25519.md#0x1_ed25519_spec_public_key_bytes_to_authentication_key">ed25519::spec_public_key_bytes_to_authentication_key</a>(account_public_key);
    account_resource.authentication_key != expected_auth_key
});
<b>include</b> account_scheme == <a href="account.md#0x1_account_MULTI_ED25519_SCHEME">MULTI_ED25519_SCHEME</a> ==&gt; <a href="../../aptos-stdlib/doc/multi_ed25519.md#0x1_multi_ed25519_NewUnvalidatedPublicKeyFromBytesAbortsIf">multi_ed25519::NewUnvalidatedPublicKeyFromBytesAbortsIf</a> { bytes: account_public_key };
<b>aborts_if</b> account_scheme == <a href="account.md#0x1_account_MULTI_ED25519_SCHEME">MULTI_ED25519_SCHEME</a> && ({
    <b>let</b> expected_auth_key = <a href="../../aptos-stdlib/doc/multi_ed25519.md#0x1_multi_ed25519_spec_public_key_bytes_to_authentication_key">multi_ed25519::spec_public_key_bytes_to_authentication_key</a>(account_public_key);
    account_resource.authentication_key != expected_auth_key
});
<b>include</b> account_scheme == <a href="account.md#0x1_account_ED25519_SCHEME">ED25519_SCHEME</a> ==&gt; <a href="../../aptos-stdlib/doc/ed25519.md#0x1_ed25519_NewSignatureFromBytesAbortsIf">ed25519::NewSignatureFromBytesAbortsIf</a> { bytes: signed_message_bytes };
<b>include</b> account_scheme == <a href="account.md#0x1_account_MULTI_ED25519_SCHEME">MULTI_ED25519_SCHEME</a> ==&gt; <a href="../../aptos-stdlib/doc/multi_ed25519.md#0x1_multi_ed25519_NewSignatureFromBytesAbortsIf">multi_ed25519::NewSignatureFromBytesAbortsIf</a> { bytes: signed_message_bytes };
<b>aborts_if</b> account_scheme != <a href="account.md#0x1_account_ED25519_SCHEME">ED25519_SCHEME</a> && account_scheme != <a href="account.md#0x1_account_MULTI_ED25519_SCHEME">MULTI_ED25519_SCHEME</a>;
</code></pre>


[move-book]: https://aptos.dev/move/book/SUMMARY<|MERGE_RESOLUTION|>--- conflicted
+++ resolved
@@ -3312,10 +3312,6 @@
 
 
 
-<<<<<<< HEAD
-<a id="@Specification_7_initialize"></a>
-=======
-
 <a id="0x1_account_spec_get_authentication_key"></a>
 
 
@@ -3327,7 +3323,6 @@
 
 
 <a id="@Specification_1_initialize"></a>
->>>>>>> 0124b641
 
 ### Function `initialize`
 
