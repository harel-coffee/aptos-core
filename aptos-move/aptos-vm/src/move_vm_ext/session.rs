--- conflicted
+++ resolved
@@ -15,13 +15,8 @@
 };
 use aptos_table_natives::{NativeTableContext, TableChangeSet};
 use aptos_types::{
-<<<<<<< HEAD
     access_path::AccessPath, block_metadata::BlockMetadata, contract_event::ContractEvent,
     on_chain_config::Features, state_store::state_key::StateKey,
-=======
-    access_path::AccessPath, block_metadata::BlockMetadata, block_metadata_ext::BlockMetadataExt,
-    contract_event::ContractEvent, on_chain_config::Features, state_store::state_key::StateKey,
->>>>>>> 0ac9df42
     validator_txn::ValidatorTransaction,
 };
 use aptos_vm_types::{change_set::VMChangeSet, storage::change_set_configs::ChangeSetConfigs};
@@ -65,10 +60,6 @@
         // block id
         id: HashValue,
     },
-    BlockMetaExt {
-        // block id
-        id: HashValue,
-    },
     Genesis {
         // id to identify this specific genesis build
         id: HashValue,
@@ -90,13 +81,10 @@
         sequence_number: u64,
         script_hash: Vec<u8>,
     },
-<<<<<<< HEAD
-=======
     BlockMetaExt {
         // block id
         id: HashValue,
     },
->>>>>>> 0ac9df42
     ValidatorTxn {
         script_hash: Vec<u8>,
     },
