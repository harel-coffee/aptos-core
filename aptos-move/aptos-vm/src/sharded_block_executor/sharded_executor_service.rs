--- conflicted
+++ resolved
@@ -47,26 +47,17 @@
 use std::sync::{Arc, Mutex};
 use std::sync::atomic::AtomicBool;
 use std::thread;
-<<<<<<< HEAD
-=======
 use std::time::SystemTime;
 use rand::prelude::StdRng;
 use rand::{Rng, SeedableRng};
-use rayon::prelude::IntoParallelIterator;
->>>>>>> 52ed6b39
 use serde::{Deserialize, Serialize};
 use aptos_block_executor::txn_commit_hook::OutputStreamHook;
 use aptos_block_executor::txn_provider::sharded::ShardedTransaction;
 use aptos_mvhashmap::types::TxnIndex;
 use aptos_types::block_executor::config::BlockExecutorConfigFromOnchain;
-<<<<<<< HEAD
 use aptos_types::state_store::state_key::StateKey;
 use crate::block_executor::AptosTransactionOutput;
 use crate::sharded_block_executor::ExecuteV3PartitionStreamedInitCommand;
-=======
-use crate::sharded_block_executor::streamed_transactions_provider::{BlockingTransactionsProvider};
-use crate::sharded_block_executor::StreamedExecutorShardCommand;
->>>>>>> 52ed6b39
 
 pub struct ShardedExecutorService<S: StateView + Sync + Send + 'static> {
     shard_id: ShardId,
@@ -287,7 +278,6 @@
                         .start_timer();
                     self.coordinator_client.lock().unwrap().send_execution_result(ret);
                 },
-<<<<<<< HEAD
                 ExecutorShardCommand::ExecuteV3Partition(cmd) => {
                     let ExecuteV3PartitionCommand {
                         state_view,
@@ -310,20 +300,6 @@
                                 ShardedTransaction::Txn(Arc::new(analyzed_txn.into_txn()))
                             })
                             .collect()
-=======
-            };
-
-            cumulative_txns += num_txns_in_the_block;
-            /*let blocking_transactions_provider_clone = blocking_transactions_provider.clone();
-
-            let coordinator_client_clone_2 = self.coordinator_client.clone();
-            thread::spawn(move || {
-                let mut num_txns_processed = 0;
-                loop {
-                    num_txns_processed += transactions.len();
-                    let _ = transactions.into_iter().enumerate().for_each(|(idx, txn)| {
-                        blocking_transactions_provider_clone.set_txn(idx + batch_start_index, txn);
->>>>>>> 52ed6b39
                     });
                     cumulative_txns += processed_txns.len();
                     let txn_provider = ShardedTxnProvider::new(
@@ -352,43 +328,8 @@
                             },
                             onchain: onchain_config,
                         },
-<<<<<<< HEAD
                         None::<CrossShardCommitSender>,
                     ).map(BlockOutput::into_transaction_outputs_forced);
-=======
-                    };
-                    transactions = txnsAndStIdx.0;
-                    batch_start_index = txnsAndStIdx.1;
-                }
-            });*/
-
-            let (stream_results_tx, stream_results_rx) = unbounded();
-            let (stream_results_finished_tx, stream_results_finished_rx) = unbounded();
-            let coordinator_client_clone = self.coordinator_client.clone();
-            let stream_results_thread = self.executor_thread_pool.spawn(move || {
-                let batch_size = 200;
-                let mut curr_batch = vec![];
-                let mut seq_num: u64 = 0;
-                let mut rng = StdRng::from_entropy();
-                let random_number = rng.gen_range(0, u64::MAX);
-                loop {
-                    let txn_idx_output: TransactionIdxAndOutput = stream_results_rx.recv().unwrap();
-                    if txn_idx_output.txn_idx == u32::MAX {
-                        if !curr_batch.is_empty() {
-                            coordinator_client_clone.lock().unwrap().stream_execution_result(curr_batch, random_number as usize, seq_num);
-                        }
-                        stream_results_finished_tx.send(()).unwrap();
-                        break;
-                    }
-                    curr_batch.push(txn_idx_output);
-                    if curr_batch.len() == batch_size {
-                        coordinator_client_clone.lock().unwrap().stream_execution_result(curr_batch, random_number as usize, seq_num);
-                        curr_batch = vec![];
-                        seq_num += 1;
-                    }
-                }
-            });
->>>>>>> 52ed6b39
 
                     // Wrap the 1D result as a 2D result so we can reuse the existing `result_rxs`.
                     let wrapped_2d_result = result.map(|output_vec| vec![output_vec]);
@@ -405,14 +346,16 @@
                     } = cmd;
                     cumulative_txns += num_txns;
 
-<<<<<<< HEAD
-                    let execution_done = Arc::new(AtomicBool::new(false));
-                    let execution_done_clone = execution_done.clone();
+                    //let execution_done = Arc::new(AtomicBool::new(false));
+                   // let execution_done_clone = execution_done.clone();
 
                     let coordinator_client_clone = self.coordinator_client.clone();
                     let stream_results_thread = thread::spawn(move || {
                         let batch_size = 200;
                         let mut num_outputs_received: usize = 0;
+                        let mut seq_num: u64 = 0;
+                        let mut rng = StdRng::from_entropy();
+                        let random_number = rng.gen_range(0, u64::MAX);
                         let mut curr_batch = vec![];
                         loop {
                             let ret = stream_results_receiver.recv().unwrap();
@@ -426,36 +369,17 @@
                             if num_outputs_received == num_txns { //todo: check if this works
                             //if execution_done_clone.load(std::sync::atomic::Ordering::Relaxed) {
                                 if !curr_batch.is_empty() {
-                                    coordinator_client_clone.lock().unwrap().stream_execution_result(curr_batch);
+                                    coordinator_client_clone.lock().unwrap().stream_execution_result(curr_batch, random_number as usize, seq_num);
                                 }
                                 break;
                             }
                             if curr_batch.len() == batch_size {
-                                coordinator_client_clone.lock().unwrap().stream_execution_result(curr_batch);
+                                coordinator_client_clone.lock().unwrap().stream_execution_result(curr_batch, random_number as usize, seq_num);
                                 curr_batch = vec![];
+                                seq_num += 1;
                             }
                         }
                     });
-=======
-            self.coordinator_client.lock().unwrap().record_execution_complete_time_on_shard();
-            stream_results_tx.send(TransactionIdxAndOutput {
-                txn_idx: u32::MAX,
-                txn_output: TransactionOutput::default(),
-            }).unwrap();
-            stream_results_finished_rx.recv().unwrap();
-            self.coordinator_client.lock().unwrap().reset_state_view();
-            let exe_time = SHARDED_EXECUTOR_SERVICE_SECONDS
-                .get_metric_with_label_values(&[&self.shard_id.to_string(), "execute_block"])
-                .unwrap()
-                .get_sample_sum();
-            info!(
-                "On shard execution tps {} txns/s ({} txns / {} s)",
-                cumulative_txns as f64 / exe_time,
-                cumulative_txns,
-                exe_time
-            );
-        }
->>>>>>> 52ed6b39
 
                     disable_speculative_logging();
                     let exe_timer = SHARDED_EXECUTOR_SERVICE_SECONDS
@@ -484,8 +408,19 @@
                         txn_idx: u32::MAX,
                         txn_output: TransactionOutput::default(),
                     }).unwrap(); // todo: this logic probably has a race condition*/
-                    execution_done.store(true, std::sync::atomic::Ordering::Relaxed); // todo: this logic probably has a race condition
+                   // execution_done.store(true, std::sync::atomic::Ordering::Relaxed); // todo: this logic probably has a race condition
                     stream_results_thread.join().unwrap();
+                    self.coordinator_client.lock().unwrap().reset_state_view();
+                    let exe_time = SHARDED_EXECUTOR_SERVICE_SECONDS
+                        .get_metric_with_label_values(&[&self.shard_id.to_string(), "execute_block"])
+                        .unwrap()
+                        .get_sample_sum();
+                    info!(
+                        "On shard execution tps {} txns/s ({} txns / {} s)",
+                        cumulative_txns as f64 / exe_time,
+                        cumulative_txns,
+                        exe_time
+                    );
                     //info!("Shard {} finished streaming results", self.shard_id);
                 },
                 ExecutorShardCommand::Stop => {
