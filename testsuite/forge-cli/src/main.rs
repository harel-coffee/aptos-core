--- conflicted
+++ resolved
@@ -531,1972 +531,8 @@
         return Ok(test_suite);
     } else if let Some(test_suite) = get_indexer_test(test_name) {
         return Ok(test_suite);
-<<<<<<< HEAD
-    }
-
-    // Otherwise, check the test name against the ungrouped test suites
-    let ungrouped_test_suite = match test_name {
-        "epoch_changer_performance" => epoch_changer_performance(),
-        "validators_join_and_leave" => validators_join_and_leave(),
-        "config" => ForgeConfig::default().add_network_test(ReconfigurationTest),
-        "network_partition" => network_partition(),
-        "network_bandwidth" => network_bandwidth(),
-        "setup_test" => setup_test(),
-        "single_vfn_perf" => single_vfn_perf(),
-        "validator_reboot_stress_test" => validator_reboot_stress_test(),
-        "fullnode_reboot_stress_test" => fullnode_reboot_stress_test(),
-        "workload_mix" => workload_mix_test(),
-        "account_creation" | "nft_mint" | "publishing" | "module_loading"
-        | "write_new_resource" => individual_workload_tests(test_name.into()),
-        // not scheduled on continuous
-        "load_vs_perf_benchmark" => load_vs_perf_benchmark(),
-        "workload_vs_perf_benchmark" => workload_vs_perf_benchmark(),
-        // maximizing number of rounds and epochs within a given time, to stress test consensus
-        // so using small constant traffic, small blocks and fast rounds, and short epochs.
-        // reusing changing_working_quorum_test just for invariants/asserts, but with max_down_nodes = 0.
-        "consensus_stress_test" => consensus_stress_test(),
-        "changing_working_quorum_test" => changing_working_quorum_test(),
-        "changing_working_quorum_test_high_load" => changing_working_quorum_test_high_load(),
-        // not scheduled on continuous
-        "large_test_only_few_nodes_down" => large_test_only_few_nodes_down(),
-        "different_node_speed_and_reliability_test" => different_node_speed_and_reliability_test(),
-        "state_sync_slow_processing_catching_up" => state_sync_slow_processing_catching_up(),
-        "state_sync_failures_catching_up" => state_sync_failures_catching_up(),
-        "twin_validator_test" => twin_validator_test(),
-        "large_db_simple_test" => large_db_simple_test(),
-        "consensus_only_realistic_env_max_tps" => run_consensus_only_realistic_env_max_tps(),
-        "quorum_store_reconfig_enable_test" => quorum_store_reconfig_enable_test(),
-        "mainnet_like_simulation_test" => mainnet_like_simulation_test(),
-        "gather_metrics" => gather_metrics(),
-        _ => return Err(format_err!("Invalid --suite given: {:?}", test_name)),
-    };
-
-    Ok(ungrouped_test_suite)
-}
-
-/// Provides a forge config that runs the swarm forever (unless killed)
-fn run_forever() -> ForgeConfig {
-    ForgeConfig::default()
-        .add_admin_test(GetMetadata)
-        .with_genesis_module_bundle(aptos_cached_packages::head_release_bundle().clone())
-        .add_aptos_test(RunForever)
-}
-
-fn local_test_suite() -> ForgeConfig {
-    ForgeConfig::default()
-        .add_aptos_test(FundAccount)
-        .add_aptos_test(TransferCoins)
-        .add_admin_test(GetMetadata)
-        .add_network_test(RestartValidator)
-        .add_network_test(EmitTransaction)
-        .with_genesis_module_bundle(aptos_cached_packages::head_release_bundle().clone())
-}
-
-fn k8s_test_suite() -> ForgeConfig {
-    ForgeConfig::default()
-        .with_initial_validator_count(NonZeroUsize::new(30).unwrap())
-        .add_aptos_test(FundAccount)
-        .add_aptos_test(TransferCoins)
-        .add_admin_test(GetMetadata)
-        .add_network_test(EmitTransaction)
-        .add_network_test(FrameworkUpgrade)
-        .add_network_test(PerformanceBenchmark)
-}
-
-/// Attempts to match the test name to a land-blocking test
-fn get_land_blocking_test(
-    test_name: &str,
-    duration: Duration,
-    _test_cmd: &TestCommand,
-) -> Option<ForgeConfig> {
-    let test = match test_name {
-        "land_blocking" | "realistic_env_max_load" => {
-            pfn_const_tps(duration, true, true, false)
-            // realistic_env_max_load_test(duration, test_cmd, 7, 5)
-        },
-        "compat" => compat(),
-        "framework_upgrade" => framework_upgrade(),
-        _ => return None, // The test name does not match a land-blocking test
-    };
-    Some(test)
-}
-
-/// Attempts to match the test name to an indexer test
-fn get_indexer_test(test_name: &str) -> Option<ForgeConfig> {
-    let test = match test_name {
-        "indexer_test" => indexer_test(),
-        _ => return None, // The test name does not match an indexer test
-    };
-    Some(test)
-}
-
-/// Attempts to match the test name to a network benchmark test
-fn get_netbench_test(test_name: &str) -> Option<ForgeConfig> {
-    let test = match test_name {
-        // Network tests without chaos
-        "net_bench_no_chaos_1000" => net_bench_no_chaos(MEGABYTE, 1000),
-        "net_bench_no_chaos_900" => net_bench_no_chaos(MEGABYTE, 900),
-        "net_bench_no_chaos_800" => net_bench_no_chaos(MEGABYTE, 800),
-        "net_bench_no_chaos_700" => net_bench_no_chaos(MEGABYTE, 700),
-        "net_bench_no_chaos_600" => net_bench_no_chaos(MEGABYTE, 600),
-        "net_bench_no_chaos_500" => net_bench_no_chaos(MEGABYTE, 500),
-        "net_bench_no_chaos_300" => net_bench_no_chaos(MEGABYTE, 300),
-        "net_bench_no_chaos_200" => net_bench_no_chaos(MEGABYTE, 200),
-        "net_bench_no_chaos_100" => net_bench_no_chaos(MEGABYTE, 100),
-        "net_bench_no_chaos_50" => net_bench_no_chaos(MEGABYTE, 50),
-        "net_bench_no_chaos_20" => net_bench_no_chaos(MEGABYTE, 20),
-        "net_bench_no_chaos_10" => net_bench_no_chaos(MEGABYTE, 10),
-        "net_bench_no_chaos_1" => net_bench_no_chaos(MEGABYTE, 1),
-
-        // Network tests with chaos
-        "net_bench_two_region_chaos_1000" => net_bench_two_region_chaos(MEGABYTE, 1000),
-        "net_bench_two_region_chaos_500" => net_bench_two_region_chaos(MEGABYTE, 500),
-        "net_bench_two_region_chaos_300" => net_bench_two_region_chaos(MEGABYTE, 300),
-        "net_bench_two_region_chaos_200" => net_bench_two_region_chaos(MEGABYTE, 200),
-        "net_bench_two_region_chaos_100" => net_bench_two_region_chaos(MEGABYTE, 100),
-        "net_bench_two_region_chaos_50" => net_bench_two_region_chaos(MEGABYTE, 50),
-        "net_bench_two_region_chaos_30" => net_bench_two_region_chaos(MEGABYTE, 30),
-        "net_bench_two_region_chaos_20" => net_bench_two_region_chaos(MEGABYTE, 20),
-        "net_bench_two_region_chaos_15" => net_bench_two_region_chaos(MEGABYTE, 15),
-        "net_bench_two_region_chaos_10" => net_bench_two_region_chaos(MEGABYTE, 10),
-        "net_bench_two_region_chaos_1" => net_bench_two_region_chaos(MEGABYTE, 1),
-
-        // Network tests with small messages
-        "net_bench_two_region_chaos_small_messages_5" => {
-            net_bench_two_region_chaos(100 * KILOBYTE, 50)
-        },
-        "net_bench_two_region_chaos_small_messages_1" => {
-            net_bench_two_region_chaos(100 * KILOBYTE, 10)
-        },
-
-        _ => return None, // The test name does not match a network benchmark test
-    };
-    Some(test)
-}
-
-/// Attempts to match the test name to a PFN test
-fn get_pfn_test(test_name: &str, duration: Duration) -> Option<ForgeConfig> {
-    let test = match test_name {
-        "pfn_const_tps" => pfn_const_tps(duration, false, false, true),
-        "pfn_const_tps_with_network_chaos" => pfn_const_tps(duration, false, true, false),
-        "pfn_const_tps_with_realistic_env" => pfn_const_tps(duration, true, true, false),
-        "pfn_performance" => pfn_performance(duration, false, false, true, 7, 1, false),
-        "pfn_performance_with_network_chaos" => {
-            pfn_performance(duration, false, true, false, 7, 1, false)
-        },
-        "pfn_performance_with_realistic_env" => {
-            pfn_performance(duration, true, true, false, 7, 1, false)
-        },
-        "pfn_spam_duplicates" => pfn_performance(duration, true, true, true, 7, 7, true),
-        _ => return None, // The test name does not match a PFN test
-    };
-    Some(test)
-}
-
-/// Attempts to match the test name to a realistic-env test
-fn get_realistic_env_test(
-    test_name: &str,
-    duration: Duration,
-    test_cmd: &TestCommand,
-) -> Option<ForgeConfig> {
-    let test = match test_name {
-        "realistic_env_max_load_large" => realistic_env_max_load_test(duration, test_cmd, 20, 10),
-        "realistic_env_load_sweep" => realistic_env_load_sweep_test(),
-        "realistic_env_workload_sweep" => realistic_env_workload_sweep_test(),
-        "realistic_env_fairness_workload_sweep" => realistic_env_fairness_workload_sweep(),
-        "realistic_env_graceful_workload_sweep" => realistic_env_graceful_workload_sweep(),
-        "realistic_env_graceful_overload" => realistic_env_graceful_overload(duration),
-        "realistic_network_tuned_for_throughput" => realistic_network_tuned_for_throughput_test(),
-        _ => return None, // The test name does not match a realistic-env test
-    };
-    Some(test)
-}
-
-/// Attempts to match the test name to a state sync test
-fn get_state_sync_test(test_name: &str) -> Option<ForgeConfig> {
-    let test = match test_name {
-        "state_sync_perf_fullnodes_apply_outputs" => state_sync_perf_fullnodes_apply_outputs(),
-        "state_sync_perf_fullnodes_execute_transactions" => {
-            state_sync_perf_fullnodes_execute_transactions()
-        },
-        "state_sync_perf_fullnodes_fast_sync" => state_sync_perf_fullnodes_fast_sync(),
-        "state_sync_perf_validators" => state_sync_perf_validators(),
-        _ => return None, // The test name does not match a state sync test
-    };
-    Some(test)
-}
-
-/// Attempts to match the test name to a multi-region test
-fn get_multi_region_test(test_name: &str) -> Option<ForgeConfig> {
-    let test = match test_name {
-        "multiregion_benchmark_test" => multiregion_benchmark_test(),
-        "three_region_simulation" => three_region_simulation(),
-        "three_region_simulation_with_different_node_speed" => {
-            three_region_simulation_with_different_node_speed()
-        },
-        _ => return None, // The test name does not match a multi-region test
-    };
-    Some(test)
-}
-
-fn wrap_with_realistic_env<T: NetworkTest + 'static>(
-    num_validators: usize,
-    test: T,
-) -> CompositeNetworkTest {
-    CompositeNetworkTest::new_with_two_wrappers(
-        MultiRegionNetworkEmulationTest::default_for_validator_count(num_validators),
-        CpuChaosTest::default(),
-        test,
-    )
-}
-
-fn mempool_config_practically_non_expiring(mempool_config: &mut MempoolConfig) {
-    mempool_config.capacity = 3_000_000;
-    mempool_config.capacity_bytes = (3_u64 * 1024 * 1024 * 1024) as usize;
-    mempool_config.capacity_per_user = 100_000;
-    mempool_config.system_transaction_timeout_secs = 5 * 60 * 60;
-    mempool_config.system_transaction_gc_interval_ms = 5 * 60 * 60_000;
-}
-
-fn state_sync_config_execute_transactions(state_sync_config: &mut StateSyncConfig) {
-    state_sync_config.state_sync_driver.bootstrapping_mode =
-        BootstrappingMode::ExecuteTransactionsFromGenesis;
-    state_sync_config.state_sync_driver.continuous_syncing_mode =
-        ContinuousSyncingMode::ExecuteTransactions;
-}
-
-fn state_sync_config_apply_transaction_outputs(state_sync_config: &mut StateSyncConfig) {
-    state_sync_config.state_sync_driver.bootstrapping_mode =
-        BootstrappingMode::ApplyTransactionOutputsFromGenesis;
-    state_sync_config.state_sync_driver.continuous_syncing_mode =
-        ContinuousSyncingMode::ApplyTransactionOutputs;
-}
-
-fn state_sync_config_fast_sync(state_sync_config: &mut StateSyncConfig) {
-    state_sync_config.state_sync_driver.bootstrapping_mode =
-        BootstrappingMode::DownloadLatestStates;
-    state_sync_config.state_sync_driver.continuous_syncing_mode =
-        ContinuousSyncingMode::ApplyTransactionOutputs;
-}
-
-fn wrap_with_two_region_env<T: NetworkTest + 'static>(test: T) -> CompositeNetworkTest {
-    CompositeNetworkTest::new(
-        MultiRegionNetworkEmulationTest::new_with_config(
-            MultiRegionNetworkEmulationConfig::two_region(),
-        ),
-        test,
-    )
-}
-
-fn run_consensus_only_realistic_env_max_tps() -> ForgeConfig {
-    let num_validators = 20;
-    ForgeConfig::default()
-        .with_initial_validator_count(NonZeroUsize::new(num_validators).unwrap())
-        .with_emit_job(
-            EmitJobRequest::default()
-                .mode(EmitJobMode::MaxLoad {
-                    mempool_backlog: 300000,
-                })
-                .txn_expiration_time_secs(5 * 60),
-        )
-        .add_network_test(CompositeNetworkTest::new(
-            MultiRegionNetworkEmulationTest::default_for_validator_count(num_validators),
-            CpuChaosTest::default(),
-        ))
-        .with_genesis_helm_config_fn(Arc::new(|helm_values| {
-            // no epoch change.
-            helm_values["chain"]["epoch_duration_secs"] = (24 * 3600).into();
-        }))
-        .with_validator_override_node_config_fn(Arc::new(|config, _| {
-            optimize_for_maximum_throughput(config, 20_000, 4_500, 3.0);
-            state_sync_config_execute_transactions(&mut config.state_sync);
-        }))
-        // TODO(ibalajiarun): tune these success critiera after we have a better idea of the test behavior
-        .with_success_criteria(
-            SuccessCriteria::new(10000)
-                .add_no_restarts()
-                .add_wait_for_catchup_s(240)
-                .add_chain_progress(PROGRESS_THRESHOLD_20_6.clone()),
-        )
-}
-
-fn quorum_store_backlog_txn_limit_count(
-    config: &mut NodeConfig,
-    target_tps: usize,
-    vn_latency: f64,
-) {
-    config
-        .consensus
-        .quorum_store
-        .back_pressure
-        .backlog_txn_limit_count = (target_tps as f64 * vn_latency) as u64;
-    config
-        .consensus
-        .quorum_store
-        .back_pressure
-        .dynamic_max_txn_per_s = 4000;
-}
-
-fn optimize_for_maximum_throughput(
-    config: &mut NodeConfig,
-    target_tps: usize,
-    max_txns_per_block: usize,
-    vn_latency: f64,
-) {
-    mempool_config_practically_non_expiring(&mut config.mempool);
-
-    config.consensus.max_sending_block_txns_after_filtering = max_txns_per_block as u64;
-    config.consensus.max_sending_block_txns = config
-        .consensus
-        .max_sending_block_txns
-        .max(max_txns_per_block as u64 * 3 / 2);
-    config.consensus.max_receiving_block_txns =
-        (config.consensus.max_sending_block_txns as f64 * 4.0 / 3.0) as u64;
-    config.consensus.max_sending_block_bytes = 10 * 1024 * 1024;
-    config.consensus.max_receiving_block_bytes = 12 * 1024 * 1024;
-    config.consensus.pipeline_backpressure = vec![];
-    config.consensus.chain_health_backoff = vec![];
-
-    quorum_store_backlog_txn_limit_count(config, target_tps, vn_latency);
-
-    config.consensus.quorum_store.sender_max_batch_txns = 500;
-    config
-        .consensus
-        .min_max_txns_in_block_after_filtering_from_backpressure =
-        2 * config.consensus.quorum_store.sender_max_batch_txns as u64;
-    config.consensus.quorum_store.sender_max_batch_bytes = 4 * 1024 * 1024;
-    config.consensus.quorum_store.sender_max_num_batches = 100;
-    config.consensus.quorum_store.sender_max_total_txns = 4000;
-    config.consensus.quorum_store.sender_max_total_bytes = 8 * 1024 * 1024;
-    config.consensus.quorum_store.receiver_max_batch_txns = 1000;
-    config.consensus.quorum_store.receiver_max_batch_bytes = 8 * 1024 * 1024;
-    config.consensus.quorum_store.receiver_max_num_batches = 200;
-    config.consensus.quorum_store.receiver_max_total_txns = 8000;
-    config.consensus.quorum_store.receiver_max_total_bytes = 16 * 1024 * 1024;
-}
-
-fn large_db_simple_test() -> ForgeConfig {
-    large_db_test(10, 500, 300, "10-validators".to_string())
-}
-
-fn twin_validator_test() -> ForgeConfig {
-    ForgeConfig::default()
-        .with_initial_validator_count(NonZeroUsize::new(7).unwrap())
-        .with_initial_fullnode_count(5)
-        .add_network_test(TwinValidatorTest)
-        .with_genesis_helm_config_fn(Arc::new(|helm_values| {
-            helm_values["chain"]["epoch_duration_secs"] = 300.into();
-        }))
-        .with_success_criteria(
-            SuccessCriteria::new(5500)
-                .add_no_restarts()
-                .add_wait_for_catchup_s(60)
-                .add_system_metrics_threshold(SYSTEM_12_CORES_5GB_THRESHOLD.clone())
-                .add_chain_progress(RELIABLE_PROGRESS_THRESHOLD.clone()),
-        )
-}
-
-fn state_sync_failures_catching_up() -> ForgeConfig {
-    changing_working_quorum_test_helper(
-        7,
-        300,
-        3000,
-        2500,
-        true,
-        false,
-        false,
-        ChangingWorkingQuorumTest {
-            min_tps: 1500,
-            always_healthy_nodes: 2,
-            max_down_nodes: 1,
-            num_large_validators: 2,
-            add_execution_delay: false,
-            check_period_s: 27,
-        },
-    )
-}
-
-fn state_sync_slow_processing_catching_up() -> ForgeConfig {
-    changing_working_quorum_test_helper(
-        7,
-        300,
-        3000,
-        2500,
-        true,
-        true,
-        false,
-        ChangingWorkingQuorumTest {
-            min_tps: 750,
-            always_healthy_nodes: 2,
-            max_down_nodes: 0,
-            num_large_validators: 2,
-            add_execution_delay: true,
-            check_period_s: 57,
-        },
-    )
-}
-
-fn different_node_speed_and_reliability_test() -> ForgeConfig {
-    changing_working_quorum_test_helper(
-        20,
-        120,
-        70,
-        50,
-        true,
-        false,
-        false,
-        ChangingWorkingQuorumTest {
-            min_tps: 30,
-            always_healthy_nodes: 6,
-            max_down_nodes: 5,
-            num_large_validators: 3,
-            add_execution_delay: true,
-            check_period_s: 27,
-        },
-    )
-}
-
-fn large_test_only_few_nodes_down() -> ForgeConfig {
-    changing_working_quorum_test_helper(
-        60,
-        120,
-        100,
-        70,
-        false,
-        false,
-        false,
-        ChangingWorkingQuorumTest {
-            min_tps: 50,
-            always_healthy_nodes: 40,
-            max_down_nodes: 10,
-            num_large_validators: 0,
-            add_execution_delay: false,
-            check_period_s: 27,
-        },
-    )
-}
-
-fn changing_working_quorum_test_high_load() -> ForgeConfig {
-    changing_working_quorum_test_helper(
-        16,
-        120,
-        500,
-        300,
-        false,
-        true,
-        true,
-        ChangingWorkingQuorumTest {
-            min_tps: 50,
-            always_healthy_nodes: 0,
-            max_down_nodes: 16,
-            num_large_validators: 0,
-            add_execution_delay: false,
-            // Use longer check duration, as we are bringing enough nodes
-            // to require state-sync to catch up to have consensus.
-            check_period_s: 53,
-        },
-    )
-}
-
-fn changing_working_quorum_test() -> ForgeConfig {
-    changing_working_quorum_test_helper(
-        16,
-        120,
-        100,
-        70,
-        true,
-        true,
-        true,
-        ChangingWorkingQuorumTest {
-            min_tps: 15,
-            always_healthy_nodes: 0,
-            max_down_nodes: 16,
-            num_large_validators: 0,
-            add_execution_delay: false,
-            // Use longer check duration, as we are bringing enough nodes
-            // to require state-sync to catch up to have consensus.
-            check_period_s: 53,
-        },
-    )
-}
-
-fn consensus_stress_test() -> ForgeConfig {
-    changing_working_quorum_test_helper(
-        10,
-        60,
-        100,
-        80,
-        true,
-        false,
-        false,
-        ChangingWorkingQuorumTest {
-            min_tps: 50,
-            always_healthy_nodes: 10,
-            max_down_nodes: 0,
-            num_large_validators: 0,
-            add_execution_delay: false,
-            check_period_s: 27,
-        },
-    )
-}
-
-fn realistic_env_sweep_wrap(
-    num_validators: usize,
-    num_fullnodes: usize,
-    test: LoadVsPerfBenchmark,
-) -> ForgeConfig {
-    ForgeConfig::default()
-        .with_initial_validator_count(NonZeroUsize::new(num_validators).unwrap())
-        .with_initial_fullnode_count(num_fullnodes)
-        .with_validator_override_node_config_fn(Arc::new(|config, _| {
-            config.execution.processed_transactions_detailed_counters = true;
-        }))
-        .add_network_test(wrap_with_realistic_env(num_validators, test))
-        // Test inherits the main EmitJobRequest, so update here for more precise latency measurements
-        .with_emit_job(
-            EmitJobRequest::default().latency_polling_interval(Duration::from_millis(100)),
-        )
-        .with_genesis_helm_config_fn(Arc::new(|helm_values| {
-            // no epoch change.
-            helm_values["chain"]["epoch_duration_secs"] = (24 * 3600).into();
-        }))
-        .with_success_criteria(
-            SuccessCriteria::new(0)
-                .add_no_restarts()
-                .add_wait_for_catchup_s(60)
-                .add_chain_progress(RELIABLE_REAL_ENV_PROGRESS_THRESHOLD.clone()),
-        )
-}
-
-fn background_emit_request() -> EmitJobRequest {
-    EmitJobRequest::default()
-        .num_accounts_mode(NumAccountsMode::TransactionsPerAccount(1))
-        .mode(EmitJobMode::ConstTps { tps: 10 })
-        .gas_price(5 * aptos_global_constants::GAS_UNIT_PRICE)
-}
-
-fn background_traffic_for_sweep(num_cases: usize) -> Option<BackgroundTraffic> {
-    Some(BackgroundTraffic {
-        traffic: background_emit_request(),
-        criteria: std::iter::repeat(9.5)
-            .take(num_cases)
-            .map(|min_tps| {
-                SuccessCriteria::new_float(min_tps)
-                    .add_max_expired_tps(0.1)
-                    .add_max_failed_submission_tps(0.0)
-            })
-            .collect(),
-    })
-}
-
-fn background_traffic_for_sweep_with_latency(criteria: &[(f32, f32)]) -> Option<BackgroundTraffic> {
-    Some(BackgroundTraffic {
-        traffic: background_emit_request(),
-        criteria: criteria
-            .iter()
-            .map(|(p50, p90)| {
-                SuccessCriteria::new_float(9.5)
-                    .add_max_expired_tps(0.1)
-                    .add_max_failed_submission_tps(0.0)
-                    .add_latency_threshold(*p50, LatencyType::P50)
-                    .add_latency_threshold(*p90, LatencyType::P90)
-            })
-            .collect(),
-    })
-}
-
-fn realistic_env_load_sweep_test() -> ForgeConfig {
-    realistic_env_sweep_wrap(20, 10, LoadVsPerfBenchmark {
-        test: Box::new(PerformanceBenchmark),
-        workloads: Workloads::TPS(vec![10, 100, 1000, 3000, 5000, 7000]),
-        criteria: [
-            (9, 0.9, 0.9, 1.2, 0),
-            (95, 0.9, 1.0, 1.2, 0),
-            (950, 1.2, 1.3, 2.0, 0),
-            (2900, 1.4, 2.2, 2.5, 0),
-            (4800, 2.0, 2.5, 3.0, 0),
-            (6700, 2.5, 3.5, 5.0, 0),
-            // TODO add 9k or 10k. Allow some expired transactions (high-load)
-        ]
-        .into_iter()
-        .map(
-            |(min_tps, max_lat_p50, max_lat_p90, max_lat_p99, max_expired_tps)| {
-                SuccessCriteria::new(min_tps)
-                    .add_max_expired_tps(max_expired_tps as f64)
-                    .add_max_failed_submission_tps(0.0)
-                    .add_latency_threshold(max_lat_p50, LatencyType::P50)
-                    .add_latency_threshold(max_lat_p90, LatencyType::P90)
-                    .add_latency_threshold(max_lat_p99, LatencyType::P99)
-            },
-        )
-        .collect(),
-        background_traffic: background_traffic_for_sweep(5),
-    })
-}
-
-fn realistic_env_workload_sweep_test() -> ForgeConfig {
-    realistic_env_sweep_wrap(7, 3, LoadVsPerfBenchmark {
-        test: Box::new(PerformanceBenchmark),
-        workloads: Workloads::TRANSACTIONS(vec![
-            TransactionWorkload::new(TransactionTypeArg::CoinTransfer, 20000),
-            TransactionWorkload::new(TransactionTypeArg::NoOp, 20000).with_num_modules(100),
-            TransactionWorkload::new(TransactionTypeArg::ModifyGlobalResource, 6000)
-                .with_transactions_per_account(1),
-            TransactionWorkload::new(TransactionTypeArg::TokenV2AmbassadorMint, 20000)
-                .with_unique_senders(),
-            // TODO(ibalajiarun): this is disabled due to Forge Stable failure on PosToProposal latency.
-            TransactionWorkload::new(TransactionTypeArg::PublishPackage, 200)
-                .with_transactions_per_account(1),
-        ]),
-        // Investigate/improve to make latency more predictable on different workloads
-        criteria: [
-            (7000, 100, 0.3, 0.5, 0.5, 0.4),
-            (8500, 100, 0.3, 0.5, 0.5, 0.4),
-            (2000, 300, 0.3, 1.0, 0.6, 1.0),
-            (3200, 500, 0.3, 1.0, 0.7, 0.6),
-            // TODO - pos-to-proposal is set to high, until it is calibrated/understood.
-            (28, 5, 0.3, 5.0, 0.7, 1.0),
-        ]
-        .into_iter()
-        .map(
-            |(
-                min_tps,
-                max_expired,
-                batch_to_pos,
-                pos_to_proposal,
-                proposal_to_ordered,
-                ordered_to_commit,
-            )| {
-                SuccessCriteria::new(min_tps)
-                    .add_max_expired_tps(max_expired as f64)
-                    .add_max_failed_submission_tps(200.0)
-                    .add_latency_breakdown_threshold(LatencyBreakdownThreshold::new_strict(vec![
-                        (LatencyBreakdownSlice::QsBatchToPos, batch_to_pos),
-                        (LatencyBreakdownSlice::QsPosToProposal, pos_to_proposal),
-                        (
-                            LatencyBreakdownSlice::ConsensusProposalToOrdered,
-                            proposal_to_ordered,
-                        ),
-                        (
-                            LatencyBreakdownSlice::ConsensusOrderedToCommit,
-                            ordered_to_commit,
-                        ),
-                    ]))
-            },
-        )
-        .collect(),
-        background_traffic: background_traffic_for_sweep(5),
-    })
-}
-
-fn realistic_env_fairness_workload_sweep() -> ForgeConfig {
-    realistic_env_sweep_wrap(7, 3, LoadVsPerfBenchmark {
-        test: Box::new(PerformanceBenchmark),
-        workloads: Workloads::TRANSACTIONS(vec![
-            // Very high gas
-            TransactionWorkload::new(
-                TransactionTypeArg::ResourceGroupsGlobalWriteAndReadTag1KB,
-                100000,
-            ),
-            TransactionWorkload::new(TransactionTypeArg::VectorPicture30k, 20000),
-            TransactionWorkload::new(TransactionTypeArg::SmartTablePicture1MWith256Change, 4000)
-                .with_transactions_per_account(1),
-        ]),
-        criteria: Vec::new(),
-        background_traffic: background_traffic_for_sweep_with_latency(&[
-            (3.0, 8.0),
-            (3.0, 8.0),
-            (3.0, 4.0),
-        ]),
-    })
-}
-
-fn realistic_env_graceful_workload_sweep() -> ForgeConfig {
-    realistic_env_sweep_wrap(7, 3, LoadVsPerfBenchmark {
-        test: Box::new(PerformanceBenchmark),
-        workloads: Workloads::TRANSACTIONS(vec![
-            // do account generation first, to fill up a storage a bit.
-            TransactionWorkload::new_const_tps(TransactionTypeArg::AccountGeneration, 2 * 7000),
-            // Very high gas
-            TransactionWorkload::new_const_tps(
-                TransactionTypeArg::ResourceGroupsGlobalWriteAndReadTag1KB,
-                3 * 1800,
-            ),
-            TransactionWorkload::new_const_tps(
-                TransactionTypeArg::SmartTablePicture1MWith256Change,
-                3 * 14,
-            ),
-            TransactionWorkload::new_const_tps(
-                TransactionTypeArg::SmartTablePicture1MWith1KChangeExceedsLimit,
-                3 * 12,
-            ),
-            TransactionWorkload::new_const_tps(TransactionTypeArg::VectorPicture30k, 3 * 150),
-            TransactionWorkload::new_const_tps(TransactionTypeArg::ModifyGlobalFlagAggV2, 3 * 3500),
-            // publishing package - executes sequentially
-            TransactionWorkload::new_const_tps(TransactionTypeArg::PublishPackage, 3 * 150)
-                .with_transactions_per_account(1),
-        ]),
-        criteria: Vec::new(),
-        background_traffic: background_traffic_for_sweep_with_latency(&[
-            (4.0, 5.0),
-            (2.2, 3.0),
-            (3.5, 5.0),
-            (4.0, 6.0),
-            (2.5, 4.0),
-            (3.5, 5.0),
-            // TODO - p50 and p90 is set to high, until it is calibrated/understood.
-            (3.0, 10.0),
-        ]),
-    })
-    .with_emit_job(
-        EmitJobRequest::default()
-            .txn_expiration_time_secs(20)
-            .init_gas_price_multiplier(5)
-            .init_expiration_multiplier(6.0),
-    )
-}
-
-fn load_vs_perf_benchmark() -> ForgeConfig {
-    ForgeConfig::default()
-        .with_initial_validator_count(NonZeroUsize::new(20).unwrap())
-        .with_initial_fullnode_count(10)
-        .add_network_test(LoadVsPerfBenchmark {
-            test: Box::new(PerformanceBenchmark),
-            workloads: Workloads::TPS(vec![
-                200, 1000, 3000, 5000, 7000, 7500, 8000, 9000, 10000, 12000, 15000,
-            ]),
-            criteria: Vec::new(),
-            background_traffic: None,
-        })
-        .with_genesis_helm_config_fn(Arc::new(|helm_values| {
-            // no epoch change.
-            helm_values["chain"]["epoch_duration_secs"] = (24 * 3600).into();
-        }))
-        .with_success_criteria(
-            SuccessCriteria::new(0)
-                .add_no_restarts()
-                .add_wait_for_catchup_s(60)
-                .add_chain_progress(RELIABLE_REAL_ENV_PROGRESS_THRESHOLD.clone()),
-        )
-}
-
-fn workload_vs_perf_benchmark() -> ForgeConfig {
-    ForgeConfig::default()
-        .with_initial_validator_count(NonZeroUsize::new(7).unwrap())
-        .with_initial_fullnode_count(7)
-        .with_validator_override_node_config_fn(Arc::new(|config, _| {
-            config.execution.processed_transactions_detailed_counters = true;
-        }))
-        .add_network_test(LoadVsPerfBenchmark {
-            test: Box::new(PerformanceBenchmark),
-            workloads: Workloads::TRANSACTIONS(vec![
-                TransactionWorkload::new(TransactionTypeArg::NoOp, 20000),
-                TransactionWorkload::new(TransactionTypeArg::NoOp, 20000).with_unique_senders(),
-                TransactionWorkload::new(TransactionTypeArg::NoOp, 20000).with_num_modules(1000),
-                TransactionWorkload::new(TransactionTypeArg::CoinTransfer, 20000)
-                    .with_unique_senders(),
-                TransactionWorkload::new(TransactionTypeArg::CoinTransfer, 20000)
-                    .with_unique_senders(),
-                TransactionWorkload::new(TransactionTypeArg::AccountResource32B, 20000)
-                    .with_unique_senders(),
-                TransactionWorkload::new(TransactionTypeArg::AccountResource1KB, 20000)
-                    .with_unique_senders(),
-                TransactionWorkload::new(TransactionTypeArg::PublishPackage, 20000)
-                    .with_unique_senders(),
-            ]),
-            criteria: Vec::new(),
-            background_traffic: None,
-        })
-        .with_genesis_helm_config_fn(Arc::new(|helm_values| {
-            // no epoch change.
-            helm_values["chain"]["epoch_duration_secs"] = (24 * 3600).into();
-        }))
-        .with_success_criteria(
-            SuccessCriteria::new(0)
-                .add_no_restarts()
-                .add_wait_for_catchup_s(60)
-                .add_chain_progress(RELIABLE_REAL_ENV_PROGRESS_THRESHOLD.clone()),
-        )
-}
-
-fn realistic_env_graceful_overload(duration: Duration) -> ForgeConfig {
-    let num_validators = 20;
-    ForgeConfig::default()
-        .with_initial_validator_count(NonZeroUsize::new(num_validators).unwrap())
-        .with_initial_fullnode_count(20)
-        .add_network_test(wrap_with_realistic_env(num_validators, TwoTrafficsTest {
-            inner_traffic: EmitJobRequest::default()
-                .mode(EmitJobMode::ConstTps { tps: 15000 })
-                .init_gas_price_multiplier(20),
-            inner_success_criteria: SuccessCriteria::new(7500),
-        }))
-        // First start higher gas-fee traffic, to not cause issues with TxnEmitter setup - account creation
-        .with_emit_job(
-            EmitJobRequest::default()
-                .mode(EmitJobMode::ConstTps { tps: 1000 })
-                .gas_price(5 * aptos_global_constants::GAS_UNIT_PRICE),
-        )
-        .with_validator_override_node_config_fn(Arc::new(|config, _| {
-            config.execution.processed_transactions_detailed_counters = true;
-        }))
-        .with_genesis_helm_config_fn(Arc::new(|helm_values| {
-            helm_values["chain"]["epoch_duration_secs"] = 300.into();
-        }))
-        .with_success_criteria(
-            SuccessCriteria::new(900)
-                .add_no_restarts()
-                .add_wait_for_catchup_s(180) // 3 minutes
-                .add_system_metrics_threshold(SystemMetricsThreshold::new(
-                    // overload test uses more CPUs than others, so increase the limit
-                    // Check that we don't use more than 28 CPU cores for 20% of the time.
-                    MetricsThreshold::new(28.0, 20),
-                    // Memory starts around 6GB, and grows around 8GB/hr in this test.
-                    // Check that we don't use more than final expected memory for more than 20% of the time.
-                    MetricsThreshold::new_gb(6.5 + 8.0 * (duration.as_secs_f64() / 3600.0), 20),
-                ))
-                .add_latency_threshold(10.0, LatencyType::P50)
-                .add_latency_threshold(30.0, LatencyType::P90)
-                .add_chain_progress(RELIABLE_REAL_ENV_PROGRESS_THRESHOLD.clone()),
-        )
-}
-
-fn mixed_emit_job() -> EmitJobRequest {
-    EmitJobRequest::default()
-        .mode(EmitJobMode::MaxLoad {
-            mempool_backlog: 10000,
-        })
-        .transaction_mix(vec![
-            // To test both variants, make module publish with such frequency, so that there are
-            // similar number of sequential and parallel blocks.
-            // For other transactions, make more expensive transactions somewhat rarer.
-            (
-                TransactionTypeArg::AccountGeneration.materialize_default(),
-                10000,
-            ),
-            (
-                TransactionTypeArg::CoinTransfer.materialize_default(),
-                10000,
-            ),
-            (TransactionTypeArg::PublishPackage.materialize_default(), 3),
-            (
-                TransactionTypeArg::Batch100Transfer.materialize_default(),
-                100,
-            ),
-            (
-                TransactionTypeArg::VectorPicture30k.materialize_default(),
-                100,
-            ),
-            (
-                TransactionTypeArg::SmartTablePicture30KWith200Change.materialize(
-                    1,
-                    true,
-                    WorkflowProgress::when_done_default(),
-                ),
-                100,
-            ),
-            (
-                TransactionTypeArg::TokenV2AmbassadorMint.materialize_default(),
-                10000,
-            ),
-            (
-                TransactionTypeArg::ModifyGlobalResource.materialize_default(),
-                1000,
-            ),
-            (
-                TransactionTypeArg::ModifyGlobalResourceAggV2.materialize_default(),
-                1000,
-            ),
-            (
-                TransactionTypeArg::ModifyGlobalFlagAggV2.materialize_default(),
-                1000,
-            ),
-            (
-                TransactionTypeArg::ModifyGlobalBoundedAggV2.materialize_default(),
-                1000,
-            ),
-            (
-                TransactionTypeArg::ResourceGroupsGlobalWriteTag1KB.materialize_default(),
-                1000,
-            ),
-            (
-                TransactionTypeArg::ResourceGroupsGlobalWriteAndReadTag1KB.materialize_default(),
-                1000,
-            ),
-            (
-                TransactionTypeArg::TokenV1NFTMintAndTransferSequential.materialize_default(),
-                1000,
-            ),
-            (
-                TransactionTypeArg::TokenV1FTMintAndTransfer.materialize_default(),
-                10000,
-            ),
-        ])
-}
-
-fn workload_mix_test() -> ForgeConfig {
-    ForgeConfig::default()
-        .with_initial_validator_count(NonZeroUsize::new(5).unwrap())
-        .with_initial_fullnode_count(3)
-        .add_network_test(PerformanceBenchmark)
-        .with_validator_override_node_config_fn(Arc::new(|config, _| {
-            config.execution.processed_transactions_detailed_counters = true;
-        }))
-        .with_emit_job(mixed_emit_job())
-        .with_success_criteria(
-            SuccessCriteria::new(3000)
-                .add_no_restarts()
-                .add_wait_for_catchup_s(240)
-                .add_chain_progress(PROGRESS_THRESHOLD_20_6.clone()),
-        )
-}
-
-fn individual_workload_tests(test_name: String) -> ForgeConfig {
-    let job = EmitJobRequest::default().mode(EmitJobMode::MaxLoad {
-        mempool_backlog: 30000,
-    });
-    ForgeConfig::default()
-        .with_initial_validator_count(NonZeroUsize::new(5).unwrap())
-        .with_initial_fullnode_count(3)
-        .add_network_test(PerformanceBenchmark)
-        .with_genesis_helm_config_fn(Arc::new(|helm_values| {
-            helm_values["chain"]["epoch_duration_secs"] = 600.into();
-        }))
-        .with_validator_override_node_config_fn(Arc::new(|config, _| {
-            config.execution.processed_transactions_detailed_counters = true;
-        }))
-        .with_emit_job(
-            if test_name == "write_new_resource" {
-                let account_creation_type = TransactionType::AccountGeneration {
-                    add_created_accounts_to_pool: true,
-                    max_account_working_set: 20_000_000,
-                    creation_balance: 200_000_000,
-                };
-                let write_type = TransactionType::CallCustomModules {
-                    entry_point: EntryPoints::BytesMakeOrChange {
-                        data_length: Some(32),
-                    },
-                    num_modules: 1,
-                    use_account_pool: true,
-                };
-                job.transaction_mix_per_phase(vec![
-                    // warmup
-                    vec![(account_creation_type, 1)],
-                    vec![(account_creation_type, 1)],
-                    vec![(write_type, 1)],
-                    // cooldown
-                    vec![(write_type, 1)],
-                ])
-            } else {
-                job.transaction_type(match test_name.as_str() {
-                    "account_creation" => {
-                        TransactionTypeArg::AccountGeneration.materialize_default()
-                    },
-                    "publishing" => TransactionTypeArg::PublishPackage.materialize_default(),
-                    "module_loading" => TransactionTypeArg::NoOp.materialize(
-                        1000,
-                        false,
-                        WorkflowProgress::when_done_default(),
-                    ),
-                    _ => unreachable!("{}", test_name),
-                })
-            },
-        )
-        .with_success_criteria(
-            SuccessCriteria::new(match test_name.as_str() {
-                "account_creation" => 3600,
-                "publishing" => 60,
-                "write_new_resource" => 3700,
-                "module_loading" => 1800,
-                _ => unreachable!("{}", test_name),
-            })
-            .add_no_restarts()
-            .add_wait_for_catchup_s(240)
-            .add_chain_progress(PROGRESS_THRESHOLD_20_6.clone()),
-        )
-}
-
-fn fullnode_reboot_stress_test() -> ForgeConfig {
-    ForgeConfig::default()
-        .with_initial_validator_count(NonZeroUsize::new(7).unwrap())
-        .with_initial_fullnode_count(7)
-        .add_network_test(FullNodeRebootStressTest)
-        .with_emit_job(EmitJobRequest::default().mode(EmitJobMode::ConstTps { tps: 5000 }))
-        .with_success_criteria(SuccessCriteria::new(2000).add_wait_for_catchup_s(600))
-}
-
-fn validator_reboot_stress_test() -> ForgeConfig {
-    ForgeConfig::default()
-        .with_initial_validator_count(NonZeroUsize::new(7).unwrap())
-        .with_initial_fullnode_count(1)
-        .add_network_test(ValidatorRebootStressTest {
-            num_simultaneously: 2,
-            down_time_secs: 5.0,
-            pause_secs: 5.0,
-        })
-        .with_success_criteria(SuccessCriteria::new(2000).add_wait_for_catchup_s(600))
-        .with_genesis_helm_config_fn(Arc::new(|helm_values| {
-            helm_values["chain"]["epoch_duration_secs"] = 120.into();
-        }))
-}
-
-fn apply_config_for_quorum_store_single_node(config: &mut NodeConfig) {
-    config
-        .consensus
-        .quorum_store
-        .back_pressure
-        .dynamic_max_txn_per_s = 5500;
-}
-
-fn single_vfn_perf() -> ForgeConfig {
-    ForgeConfig::default()
-        .with_initial_validator_count(NonZeroUsize::new(1).unwrap())
-        .with_initial_fullnode_count(1)
-        .add_network_test(PerformanceBenchmark)
-        .with_success_criteria(
-            SuccessCriteria::new(5000)
-                .add_no_restarts()
-                .add_wait_for_catchup_s(240),
-        )
-        .with_validator_override_node_config_fn(Arc::new(|config, _| {
-            apply_config_for_quorum_store_single_node(config);
-        }))
-}
-
-fn setup_test() -> ForgeConfig {
-    ForgeConfig::default()
-        .with_initial_validator_count(NonZeroUsize::new(1).unwrap())
-        .with_initial_fullnode_count(1)
-        .add_network_test(ForgeSetupTest)
-}
-
-fn network_bandwidth() -> ForgeConfig {
-    ForgeConfig::default()
-        .with_initial_validator_count(NonZeroUsize::new(8).unwrap())
-        .add_network_test(NetworkBandwidthTest)
-}
-
-fn gather_metrics() -> ForgeConfig {
-    ForgeConfig::default()
-        .add_network_test(GatherMetrics)
-        .add_network_test(Delay::new(180))
-        .add_network_test(GatherMetrics)
-}
-
-/// Creates a netbench configuration for direct send using
-/// the specified message size and frequency.
-fn create_direct_send_netbench_config(
-    message_size: usize,
-    message_frequency: u64,
-) -> NetbenchConfig {
-    // Create the netbench config
-    let mut netbench_config = NetbenchConfig::default();
-
-    // Enable direct send network benchmarking
-    netbench_config.enabled = true;
-    netbench_config.enable_direct_send_testing = true;
-
-    // Configure the message sizes and frequency
-    netbench_config.direct_send_data_size = message_size;
-    netbench_config.direct_send_per_second = message_frequency;
-    netbench_config.max_network_channel_size = message_frequency * 2; // Double the channel size for an additional buffer
-
-    netbench_config
-}
-
-/// Performs direct send network benchmarking between 2 validators
-/// using the specified message size and frequency.
-fn net_bench_no_chaos(message_size: usize, message_frequency: u64) -> ForgeConfig {
-    ForgeConfig::default()
-        .add_network_test(Delay::new(180))
-        .with_initial_validator_count(NonZeroUsize::new(2).unwrap())
-        .with_validator_override_node_config_fn(Arc::new(move |config, _| {
-            let netbench_config =
-                create_direct_send_netbench_config(message_size, message_frequency);
-            config.netbench = Some(netbench_config);
-        }))
-}
-
-/// Performs direct send network benchmarking between 2 validators
-/// using the specified message size and frequency, with two-region chaos.
-fn net_bench_two_region_chaos(message_size: usize, message_frequency: u64) -> ForgeConfig {
-    net_bench_two_region_inner(create_direct_send_netbench_config(
-        message_size,
-        message_frequency,
-    ))
-}
-
-/// A simple utility function for creating a ForgeConfig with a
-/// two-region environment using the specified netbench config.
-fn net_bench_two_region_inner(netbench_config: NetbenchConfig) -> ForgeConfig {
-    ForgeConfig::default()
-        .add_network_test(wrap_with_two_region_env(Delay::new(180)))
-        .with_initial_validator_count(NonZeroUsize::new(2).unwrap())
-        .with_validator_override_node_config_fn(Arc::new(move |config, _| {
-            config.netbench = Some(netbench_config);
-        }))
-}
-
-fn three_region_simulation_with_different_node_speed() -> ForgeConfig {
-    ForgeConfig::default()
-        .with_initial_validator_count(NonZeroUsize::new(30).unwrap())
-        .with_initial_fullnode_count(30)
-        .with_emit_job(EmitJobRequest::default().mode(EmitJobMode::ConstTps { tps: 5000 }))
-        .add_network_test(CompositeNetworkTest::new(
-            ExecutionDelayTest {
-                add_execution_delay: ExecutionDelayConfig {
-                    inject_delay_node_fraction: 0.5,
-                    inject_delay_max_transaction_percentage: 40,
-                    inject_delay_per_transaction_ms: 2,
-                },
-            },
-            ThreeRegionSameCloudSimulationTest,
-        ))
-        .with_validator_override_node_config_fn(Arc::new(|config, _| {
-            config.api.failpoints_enabled = true;
-        }))
-        .with_fullnode_override_node_config_fn(Arc::new(|config, _| {
-            state_sync_config_execute_transactions(&mut config.state_sync);
-        }))
-        .with_success_criteria(
-            SuccessCriteria::new(1000)
-                .add_no_restarts()
-                .add_wait_for_catchup_s(240)
-                .add_chain_progress(PROGRESS_THRESHOLD_20_6.clone()),
-        )
-}
-
-fn three_region_simulation() -> ForgeConfig {
-    ForgeConfig::default()
-        .with_initial_validator_count(NonZeroUsize::new(12).unwrap())
-        .with_initial_fullnode_count(12)
-        .with_emit_job(EmitJobRequest::default().mode(EmitJobMode::ConstTps { tps: 5000 }))
-        .add_network_test(ThreeRegionSameCloudSimulationTest)
-        // TODO(rustielin): tune these success criteria after we have a better idea of the test behavior
-        .with_success_criteria(
-            SuccessCriteria::new(3000)
-                .add_no_restarts()
-                .add_wait_for_catchup_s(240)
-                .add_chain_progress(PROGRESS_THRESHOLD_20_6.clone()),
-        )
-}
-
-fn network_partition() -> ForgeConfig {
-    ForgeConfig::default()
-        .with_initial_validator_count(NonZeroUsize::new(10).unwrap())
-        .add_network_test(NetworkPartitionTest)
-        .with_success_criteria(
-            SuccessCriteria::new(2500)
-                .add_no_restarts()
-                .add_wait_for_catchup_s(240),
-        )
-        .with_validator_override_node_config_fn(Arc::new(|config, _| {
-            apply_config_for_quorum_store_single_node(config);
-        }))
-}
-
-fn compat() -> ForgeConfig {
-    ForgeConfig::default()
-        .with_initial_validator_count(NonZeroUsize::new(4).unwrap())
-        .add_network_test(SimpleValidatorUpgrade)
-        .with_success_criteria(SuccessCriteria::new(5000).add_wait_for_catchup_s(240))
-        .with_genesis_helm_config_fn(Arc::new(|helm_values| {
-            helm_values["chain"]["epoch_duration_secs"] =
-                SimpleValidatorUpgrade::EPOCH_DURATION_SECS.into();
-        }))
-}
-
-fn framework_upgrade() -> ForgeConfig {
-    ForgeConfig::default()
-        .with_initial_validator_count(NonZeroUsize::new(4).unwrap())
-        .add_network_test(FrameworkUpgrade)
-        .with_success_criteria(SuccessCriteria::new(5000).add_wait_for_catchup_s(240))
-        .with_genesis_helm_config_fn(Arc::new(|helm_values| {
-            helm_values["chain"]["epoch_duration_secs"] =
-                FrameworkUpgrade::EPOCH_DURATION_SECS.into();
-        }))
-        .with_emit_job(mixed_emit_job())
-}
-
-fn epoch_changer_performance() -> ForgeConfig {
-    ForgeConfig::default()
-        .with_initial_validator_count(NonZeroUsize::new(5).unwrap())
-        .with_initial_fullnode_count(2)
-        .add_network_test(PerformanceBenchmark)
-        .with_genesis_helm_config_fn(Arc::new(|helm_values| {
-            helm_values["chain"]["epoch_duration_secs"] = 60.into();
-        }))
-}
-
-/// A default config for running various state sync performance tests
-fn state_sync_perf_fullnodes_config() -> ForgeConfig {
-    ForgeConfig::default()
-        .with_initial_validator_count(NonZeroUsize::new(4).unwrap())
-        .with_initial_fullnode_count(4)
-}
-
-/// The config for running a state sync performance test when applying
-/// transaction outputs in fullnodes.
-fn state_sync_perf_fullnodes_apply_outputs() -> ForgeConfig {
-    state_sync_perf_fullnodes_config()
-        .add_network_test(StateSyncFullnodePerformance)
-        .with_genesis_helm_config_fn(Arc::new(|helm_values| {
-            helm_values["chain"]["epoch_duration_secs"] = 600.into();
-        }))
-        .with_fullnode_override_node_config_fn(Arc::new(|config, _| {
-            state_sync_config_apply_transaction_outputs(&mut config.state_sync);
-        }))
-        .with_success_criteria(SuccessCriteria::new(9000))
-}
-
-/// The config for running a state sync performance test when executing
-/// transactions in fullnodes.
-fn state_sync_perf_fullnodes_execute_transactions() -> ForgeConfig {
-    state_sync_perf_fullnodes_config()
-        .add_network_test(StateSyncFullnodePerformance)
-        .with_genesis_helm_config_fn(Arc::new(|helm_values| {
-            helm_values["chain"]["epoch_duration_secs"] = 600.into();
-        }))
-        .with_fullnode_override_node_config_fn(Arc::new(|config, _| {
-            state_sync_config_execute_transactions(&mut config.state_sync);
-        }))
-        .with_success_criteria(SuccessCriteria::new(5000))
-}
-
-/// The config for running a state sync performance test when fast syncing
-/// to the latest epoch.
-fn state_sync_perf_fullnodes_fast_sync() -> ForgeConfig {
-    state_sync_perf_fullnodes_config()
-        .add_network_test(StateSyncFullnodeFastSyncPerformance)
-        .with_genesis_helm_config_fn(Arc::new(|helm_values| {
-            helm_values["chain"]["epoch_duration_secs"] = 180.into(); // Frequent epochs
-        }))
-        .with_emit_job(
-            EmitJobRequest::default()
-                .mode(EmitJobMode::MaxLoad {
-                    mempool_backlog: 30000,
-                })
-                .transaction_type(TransactionTypeArg::AccountGeneration.materialize_default()), // Create many state values
-        )
-        .with_fullnode_override_node_config_fn(Arc::new(|config, _| {
-            state_sync_config_fast_sync(&mut config.state_sync);
-        }))
-}
-
-/// The config for running a state sync performance test when applying
-/// transaction outputs in failed validators.
-fn state_sync_perf_validators() -> ForgeConfig {
-    ForgeConfig::default()
-        .with_initial_validator_count(NonZeroUsize::new(7).unwrap())
-        .with_genesis_helm_config_fn(Arc::new(|helm_values| {
-            helm_values["chain"]["epoch_duration_secs"] = 600.into();
-        }))
-        .with_validator_override_node_config_fn(Arc::new(|config, _| {
-            state_sync_config_apply_transaction_outputs(&mut config.state_sync);
-        }))
-        .add_network_test(StateSyncValidatorPerformance)
-        .with_success_criteria(SuccessCriteria::new(5000))
-}
-
-/// The config for running a validator join and leave test.
-fn validators_join_and_leave() -> ForgeConfig {
-    ForgeConfig::default()
-        .with_initial_validator_count(NonZeroUsize::new(20).unwrap())
-        .with_genesis_helm_config_fn(Arc::new(|helm_values| {
-            helm_values["chain"]["epoch_duration_secs"] = 60.into();
-            helm_values["chain"]["allow_new_validators"] = true.into();
-        }))
-        .add_network_test(ValidatorJoinLeaveTest)
-        .with_success_criteria(
-            SuccessCriteria::new(5000)
-                .add_no_restarts()
-                .add_wait_for_catchup_s(240)
-                .add_system_metrics_threshold(SYSTEM_12_CORES_10GB_THRESHOLD.clone())
-                .add_chain_progress(RELIABLE_PROGRESS_THRESHOLD.clone()),
-        )
-}
-
-fn realistic_env_max_load_test(
-    duration: Duration,
-    test_cmd: &TestCommand,
-    num_validators: usize,
-    num_fullnodes: usize,
-) -> ForgeConfig {
-    // Check if HAProxy is enabled
-    let ha_proxy = if let TestCommand::K8sSwarm(k8s) = test_cmd {
-        k8s.enable_haproxy
-    } else {
-        false
-    };
-
-    // Determine if this is a long running test
-    let duration_secs = duration.as_secs();
-    let long_running = duration_secs >= 2400;
-
-    // resource override for long_running tests
-    let resource_override = if long_running {
-        NodeResourceOverride {
-            storage_gib: Some(1000), // long running tests need more storage
-            ..NodeResourceOverride::default()
-        }
-    } else {
-        NodeResourceOverride::default() // no overrides
-    };
-
-    let mut success_criteria = SuccessCriteria::new(95)
-        .add_system_metrics_threshold(SystemMetricsThreshold::new(
-            // Check that we don't use more than 18 CPU cores for 15% of the time.
-            MetricsThreshold::new(25.0, 15),
-            // Memory starts around 7GB, and grows around 1.4GB/hr in this test.
-            // Check that we don't use more than final expected memory for more than 20% of the time.
-            MetricsThreshold::new_gb(7.0 + 1.4 * (duration_secs as f64 / 3600.0), 20),
-        ))
-        .add_no_restarts()
-        .add_wait_for_catchup_s(
-            // Give at least 60s for catchup, give 10% of the run for longer durations.
-            (duration.as_secs() / 10).max(60),
-        )
-        .add_latency_threshold(3.4, LatencyType::P50)
-        .add_latency_threshold(4.5, LatencyType::P70)
-        .add_chain_progress(StateProgressThreshold {
-            max_non_epoch_no_progress_secs: 15.0,
-            max_epoch_no_progress_secs: 15.0,
-            max_non_epoch_round_gap: 4,
-            max_epoch_round_gap: 4,
-        });
-    if !ha_proxy {
-        success_criteria = success_criteria.add_latency_breakdown_threshold(
-            LatencyBreakdownThreshold::new_with_breach_pct(
-                vec![
-                    (LatencyBreakdownSlice::QsBatchToPos, 0.35),
-                    // quorum store backpressure is relaxed, so queueing happens here
-                    (LatencyBreakdownSlice::QsPosToProposal, 2.5),
-                    // can be adjusted down if less backpressure
-                    (LatencyBreakdownSlice::ConsensusProposalToOrdered, 0.85),
-                    // can be adjusted down if less backpressure
-                    (LatencyBreakdownSlice::ConsensusOrderedToCommit, 1.0),
-                ],
-                5,
-            ),
-        )
-    }
-
-    // Create the test
-    let mempool_backlog = if ha_proxy { 30000 } else { 40000 };
-    ForgeConfig::default()
-        .with_initial_validator_count(NonZeroUsize::new(num_validators).unwrap())
-        .with_initial_fullnode_count(num_fullnodes)
-        .add_network_test(wrap_with_realistic_env(num_validators, TwoTrafficsTest {
-            inner_traffic: EmitJobRequest::default()
-                .mode(EmitJobMode::MaxLoad { mempool_backlog })
-                .init_gas_price_multiplier(20)
-                .coins_per_account_override(5000_0000_0000),
-            inner_success_criteria: SuccessCriteria::new(
-                if ha_proxy {
-                    7000
-                } else if long_running {
-                    // This is for forge stable
-                    11000
-                } else {
-                    // During land time we want to be less strict, otherwise we flaky fail
-                    10000
-                },
-            ),
-        }))
-        .with_genesis_helm_config_fn(Arc::new(move |helm_values| {
-            // Have single epoch change in land blocking, and a few on long-running
-            helm_values["chain"]["epoch_duration_secs"] = 2500.into();
-                // (if long_running { 600 } else { 300 }).into();
-            helm_values["chain"]["on_chain_consensus_config"] =
-                serde_yaml::to_value(OnChainConsensusConfig::default_for_genesis())
-                    .expect("must serialize");
-            helm_values["chain"]["on_chain_execution_config"] =
-                serde_yaml::to_value(OnChainExecutionConfig::default_for_genesis())
-                    .expect("must serialize");
-        }))
-        // First start higher gas-fee traffic, to not cause issues with TxnEmitter setup - account creation
-        .with_emit_job(
-            EmitJobRequest::default()
-                .mode(EmitJobMode::ConstTps { tps: 100 })
-                .gas_price(5 * aptos_global_constants::GAS_UNIT_PRICE)
-                .latency_polling_interval(Duration::from_millis(100)),
-        )
-        .with_success_criteria(success_criteria)
-        .with_validator_resource_override(resource_override)
-        .with_fullnode_resource_override(resource_override)
-}
-
-fn realistic_network_tuned_for_throughput_test() -> ForgeConfig {
-    // THE MOST COMMONLY USED TUNE-ABLES:
-    const USE_CRAZY_MACHINES: bool = false;
-    const ENABLE_VFNS: bool = true;
-    const VALIDATOR_COUNT: usize = 12;
-
-    // Config is based on these values. The target TPS should be a slight overestimate of
-    // the actual throughput to be able to have reasonable queueing but also so throughput
-    // will improve as performance improves.
-    // Overestimate: causes mempool and/or batch queueing. Underestimate: not enough txns in blocks.
-    const TARGET_TPS: usize = 15_000;
-    // Overestimate: causes blocks to be too small. Underestimate: causes blocks that are too large.
-    // Ideally, want the block size to take 200-250ms of execution time to match broadcast RTT.
-    const MAX_TXNS_PER_BLOCK: usize = 3500;
-    // Overestimate: causes batch queueing. Underestimate: not enough txns in quorum store.
-    // This is validator latency, minus mempool queueing time.
-    const VN_LATENCY_S: f64 = 2.5;
-    // Overestimate: causes mempool queueing. Underestimate: not enough txns incoming.
-    const VFN_LATENCY_S: f64 = 4.0;
-
-    let mut forge_config = ForgeConfig::default()
-        .with_initial_validator_count(NonZeroUsize::new(VALIDATOR_COUNT).unwrap())
-        .add_network_test(MultiRegionNetworkEmulationTest::default_for_validator_count(VALIDATOR_COUNT))
-        .with_emit_job(EmitJobRequest::default().mode(EmitJobMode::MaxLoad {
-            mempool_backlog: (TARGET_TPS as f64 * VFN_LATENCY_S) as usize,
-        }))
-        .with_validator_override_node_config_fn(Arc::new(|config, _| {
-            // Increase the state sync chunk sizes (consensus blocks are much larger than 1k)
-            optimize_state_sync_for_throughput(config, 15_000);
-
-            optimize_for_maximum_throughput(config, TARGET_TPS, MAX_TXNS_PER_BLOCK, VN_LATENCY_S);
-
-            // Other consensus / Quroum store configs
-            config.consensus.quorum_store_pull_timeout_ms = 200;
-
-            // Experimental storage optimizations
-            config.storage.rocksdb_configs.enable_storage_sharding = true;
-
-            // Increase the concurrency level
-            if USE_CRAZY_MACHINES {
-                config.execution.concurrency_level = 48;
-            }
-        }))
-        .with_genesis_helm_config_fn(Arc::new(move |helm_values| {
-            let mut on_chain_execution_config = OnChainExecutionConfig::default_for_genesis();
-            // Need to update if the default changes
-            match &mut on_chain_execution_config {
-                OnChainExecutionConfig::Missing
-                | OnChainExecutionConfig::V1(_)
-                | OnChainExecutionConfig::V2(_)
-                | OnChainExecutionConfig::V3(_) => {
-                    unreachable!("Unexpected on-chain execution config type, if OnChainExecutionConfig::default_for_genesis() has been updated, this test must be updated too.")
-                }
-                OnChainExecutionConfig::V4(config_v4) => {
-                    config_v4.block_gas_limit_type = BlockGasLimitType::NoLimit;
-                    config_v4.transaction_shuffler_type = TransactionShufflerType::SenderAwareV2(256);
-                }
-            }
-            helm_values["chain"]["on_chain_execution_config"] =
-                serde_yaml::to_value(on_chain_execution_config).expect("must serialize");
-        }));
-
-    if ENABLE_VFNS {
-        forge_config = forge_config
-            .with_initial_fullnode_count(VALIDATOR_COUNT)
-            .with_fullnode_override_node_config_fn(Arc::new(|config, _| {
-                // Increase the state sync chunk sizes (consensus blocks are much larger than 1k)
-                optimize_state_sync_for_throughput(config, 15_000);
-
-                // Experimental storage optimizations
-                config.storage.rocksdb_configs.enable_storage_sharding = true;
-
-                // Increase the concurrency level
-                if USE_CRAZY_MACHINES {
-                    config.execution.concurrency_level = 48;
-                }
-            }));
-    }
-
-    if USE_CRAZY_MACHINES {
-        forge_config = forge_config
-            .with_validator_resource_override(NodeResourceOverride {
-                cpu_cores: Some(58),
-                memory_gib: Some(200),
-                storage_gib: Some(500), // assuming we're using these large marchines for long-running or expensive tests which need more disk
-            })
-            .with_fullnode_resource_override(NodeResourceOverride {
-                cpu_cores: Some(58),
-                memory_gib: Some(200),
-                storage_gib: Some(500),
-            })
-            .with_success_criteria(
-                SuccessCriteria::new(25000)
-                    .add_no_restarts()
-                    /* This test runs at high load, so we need more catchup time */
-                    .add_wait_for_catchup_s(120),
-                /* Doesn't work without event indices
-                .add_chain_progress(RELIABLE_PROGRESS_THRESHOLD.clone()),
-                 */
-            );
-    } else {
-        forge_config = forge_config.with_success_criteria(
-            SuccessCriteria::new(12000)
-                .add_no_restarts()
-                /* This test runs at high load, so we need more catchup time */
-                .add_wait_for_catchup_s(120),
-            /* Doesn't work without event indices
-                .add_chain_progress(RELIABLE_PROGRESS_THRESHOLD.clone()),
-            */
-        );
-    }
-
-    forge_config
-}
-
-/// Optimizes the state sync configs for throughput.
-/// `max_chunk_size` is the maximum number of transactions to include in a chunk.
-fn optimize_state_sync_for_throughput(node_config: &mut NodeConfig, max_chunk_size: u64) {
-    let max_chunk_bytes = 40 * 1024 * 1024; // 10x the current limit (to prevent execution fallback)
-
-    // Update the chunk sizes for the data client
-    let data_client_config = &mut node_config.state_sync.aptos_data_client;
-    data_client_config.max_transaction_chunk_size = max_chunk_size;
-    data_client_config.max_transaction_output_chunk_size = max_chunk_size;
-
-    // Update the chunk sizes for the storage service
-    let storage_service_config = &mut node_config.state_sync.storage_service;
-    storage_service_config.max_transaction_chunk_size = max_chunk_size;
-    storage_service_config.max_transaction_output_chunk_size = max_chunk_size;
-
-    // Update the chunk bytes for the storage service
-    storage_service_config.max_network_chunk_bytes = max_chunk_bytes;
-}
-
-fn pre_release_suite() -> ForgeConfig {
-    ForgeConfig::default()
-        .with_initial_validator_count(NonZeroUsize::new(30).unwrap())
-        .add_network_test(NetworkBandwidthTest)
-}
-
-fn chaos_test_suite(duration: Duration) -> ForgeConfig {
-    ForgeConfig::default()
-        .with_initial_validator_count(NonZeroUsize::new(30).unwrap())
-        .add_network_test(NetworkBandwidthTest)
-        .add_network_test(ThreeRegionSameCloudSimulationTest)
-        .add_network_test(NetworkLossTest)
-        .with_success_criteria(
-            SuccessCriteria::new(
-                if duration > Duration::from_secs(1200) {
-                    100
-                } else {
-                    1000
-                },
-            )
-            .add_no_restarts()
-            .add_system_metrics_threshold(SYSTEM_12_CORES_5GB_THRESHOLD.clone()),
-        )
-}
-
-pub fn changing_working_quorum_test_helper(
-    num_validators: usize,
-    epoch_duration: usize,
-    target_tps: usize,
-    min_avg_tps: usize,
-    apply_txn_outputs: bool,
-    use_chain_backoff: bool,
-    allow_errors: bool,
-    test: ChangingWorkingQuorumTest,
-) -> ForgeConfig {
-    let config = ForgeConfig::default();
-    let num_large_validators = test.num_large_validators;
-    let max_down_nodes = test.max_down_nodes;
-    config
-        .with_initial_validator_count(NonZeroUsize::new(num_validators).unwrap())
-        .with_initial_fullnode_count(
-            if max_down_nodes == 0 {
-                0
-            } else {
-                std::cmp::max(2, target_tps / 1000)
-            },
-        )
-        .add_network_test(test)
-        .with_genesis_helm_config_fn(Arc::new(move |helm_values| {
-            helm_values["chain"]["epoch_duration_secs"] = epoch_duration.into();
-            helm_values["genesis"]["validator"]["num_validators_with_larger_stake"] =
-                num_large_validators.into();
-        }))
-        .with_validator_override_node_config_fn(Arc::new(move |config, _| {
-            config.api.failpoints_enabled = true;
-            let block_size = (target_tps / 4) as u64;
-
-            config.consensus.max_sending_block_txns = block_size;
-            config.consensus.max_receiving_block_txns = block_size;
-            config.consensus.round_initial_timeout_ms = 500;
-            config.consensus.round_timeout_backoff_exponent_base = 1.0;
-            config.consensus.quorum_store_poll_time_ms = 100;
-            config.consensus.rand_rb_config.backoff_policy_max_delay_ms = 1000;
-
-            let mut min_block_txns = block_size;
-            let mut chain_health_backoff = ConsensusConfig::default().chain_health_backoff;
-            if use_chain_backoff {
-                // Generally if we are stress testing the consensus, we don't want to slow it down.
-                chain_health_backoff = vec![];
-            } else {
-                for (i, item) in chain_health_backoff.iter_mut().enumerate() {
-                    // as we have lower TPS, make limits smaller
-                    item.max_sending_block_txns_after_filtering_override =
-                        (block_size / 2_u64.pow(i as u32 + 1)).max(2);
-                    min_block_txns =
-                        min_block_txns.min(item.max_sending_block_txns_after_filtering_override);
-                    // as we have fewer nodes, make backoff triggered earlier:
-                    item.backoff_if_below_participating_voting_power_percentage = 90 - i * 5;
-                }
-            }
-            config.consensus.quorum_store.sender_max_batch_txns = min_block_txns as usize;
-            config.consensus.quorum_store.receiver_max_batch_txns = min_block_txns as usize;
-
-            config.consensus.chain_health_backoff = chain_health_backoff;
-
-            // Override the syncing mode of all nodes to use transaction output syncing.
-            // TODO(joshlind): remove me once we move back to output syncing by default.
-            if apply_txn_outputs {
-                state_sync_config_apply_transaction_outputs(&mut config.state_sync);
-            }
-        }))
-        .with_fullnode_override_node_config_fn(Arc::new(move |config, _| {
-            // Override the syncing mode of all nodes to use transaction output syncing.
-            // TODO(joshlind): remove me once we move back to output syncing by default.
-            if apply_txn_outputs {
-                state_sync_config_apply_transaction_outputs(&mut config.state_sync);
-            }
-        }))
-        .with_emit_job(
-            EmitJobRequest::default()
-                .mode(EmitJobMode::ConstTps { tps: target_tps })
-                .transaction_mix(vec![
-                    (TransactionTypeArg::CoinTransfer.materialize_default(), 80),
-                    (
-                        TransactionTypeArg::AccountGeneration.materialize_default(),
-                        20,
-                    ),
-                ]),
-        )
-        .with_success_criteria({
-            let success_criteria = SuccessCriteria::new(min_avg_tps)
-                .add_no_restarts()
-                .add_wait_for_catchup_s(30)
-                .add_chain_progress({
-                    let max_no_progress_secs = if max_down_nodes == 0 {
-                        // very aggressive if no nodes are expected to be down
-                        3.0
-                    } else if max_down_nodes * 3 + 1 + 2 < num_validators {
-                        // number of down nodes is at least 2 below the quorum limit, so
-                        // we can still be reasonably aggqressive
-                        15.0
-                    } else {
-                        // number of down nodes is close to the quorum limit, so
-                        // make a check a bit looser, as state sync might be required
-                        // to get the quorum back.
-                        40.0
-                    };
-                    StateProgressThreshold {
-                        max_non_epoch_no_progress_secs: max_no_progress_secs,
-                        max_epoch_no_progress_secs: max_no_progress_secs,
-                        max_non_epoch_round_gap: 60,
-                        max_epoch_round_gap: 60,
-                    }
-                });
-
-            // If errors are allowed, overwrite the success criteria
-            if allow_errors {
-                success_criteria.allow_errors()
-            } else {
-                success_criteria
-            }
-        })
-}
-
-fn large_db_test(
-    num_validators: usize,
-    target_tps: usize,
-    min_avg_tps: usize,
-    existing_db_tag: String,
-) -> ForgeConfig {
-    let config = ForgeConfig::default();
-    config
-        .with_initial_validator_count(NonZeroUsize::new(num_validators).unwrap())
-        .with_initial_fullnode_count(std::cmp::max(2, target_tps / 1000))
-        .add_network_test(PerformanceBenchmark)
-        .with_existing_db(existing_db_tag.clone())
-        .with_validator_override_node_config_fn(Arc::new(move |config, _| {
-            config.base.working_dir = Some(PathBuf::from("/opt/aptos/data/checkpoint"));
-        }))
-        .with_fullnode_override_node_config_fn(Arc::new(move |config, _| {
-            config.base.working_dir = Some(PathBuf::from("/opt/aptos/data/checkpoint"));
-        }))
-        .with_emit_job(
-            EmitJobRequest::default()
-                .mode(EmitJobMode::ConstTps { tps: target_tps })
-                .transaction_mix(vec![
-                    (TransactionTypeArg::CoinTransfer.materialize_default(), 75),
-                    (
-                        TransactionTypeArg::AccountGeneration.materialize_default(),
-                        20,
-                    ),
-                    (
-                        TransactionTypeArg::TokenV1NFTMintAndTransferSequential
-                            .materialize_default(),
-                        5,
-                    ),
-                ]),
-        )
-        .with_success_criteria(
-            SuccessCriteria::new(min_avg_tps)
-                .add_no_restarts()
-                .add_wait_for_catchup_s(30)
-                .add_chain_progress(PROGRESS_THRESHOLD_20_6.clone()),
-        )
-}
-
-fn quorum_store_reconfig_enable_test() -> ForgeConfig {
-    ForgeConfig::default()
-        .with_initial_validator_count(NonZeroUsize::new(20).unwrap())
-        .with_initial_fullnode_count(20)
-        .add_network_test(QuorumStoreOnChainEnableTest {})
-        .with_success_criteria(
-            SuccessCriteria::new(5000)
-                .add_no_restarts()
-                .add_wait_for_catchup_s(240)
-                .add_system_metrics_threshold(SYSTEM_12_CORES_10GB_THRESHOLD.clone())
-                .add_chain_progress(RELIABLE_PROGRESS_THRESHOLD.clone()),
-        )
-}
-
-fn mainnet_like_simulation_test() -> ForgeConfig {
-    let num_validators = 20;
-    ForgeConfig::default()
-        .with_initial_validator_count(NonZeroUsize::new(num_validators).unwrap())
-        .with_emit_job(
-            EmitJobRequest::default()
-                .mode(EmitJobMode::MaxLoad {
-                    mempool_backlog: 200_000,
-                })
-                .txn_expiration_time_secs(5 * 60),
-        )
-        .add_network_test(CompositeNetworkTest::new(
-            MultiRegionNetworkEmulationTest::default_for_validator_count(num_validators),
-            CpuChaosTest::default(),
-        ))
-        .with_genesis_helm_config_fn(Arc::new(|helm_values| {
-            // no epoch change.
-            helm_values["chain"]["epoch_duration_secs"] = (24 * 3600).into();
-        }))
-        // TODO(ibalajiarun): tune these success critiera after we have a better idea of the test behavior
-        .with_success_criteria(
-            SuccessCriteria::new(10000)
-                .add_no_restarts()
-                .add_wait_for_catchup_s(240)
-                .add_chain_progress(PROGRESS_THRESHOLD_20_6.clone()),
-        )
-}
-
-/// This test runs a network test in a real multi-region setup. It configures
-/// genesis and node helm values to enable certain configurations needed to run in
-/// the multiregion forge cluster.
-fn multiregion_benchmark_test() -> ForgeConfig {
-    ForgeConfig::default()
-        .with_initial_validator_count(NonZeroUsize::new(20).unwrap())
-        .add_network_test(PerformanceBenchmark)
-        .with_genesis_helm_config_fn(Arc::new(|helm_values| {
-            // Have single epoch change in land blocking
-            helm_values["chain"]["epoch_duration_secs"] = 300.into();
-
-            helm_values["genesis"]["multicluster"]["enabled"] = true.into();
-        }))
-        .with_multi_region_config()
-        .with_success_criteria(
-            SuccessCriteria::new(4500)
-                .add_no_restarts()
-                .add_wait_for_catchup_s(
-                    // Give at least 60s for catchup, give 10% of the run for longer durations.
-                    180,
-                )
-                .add_system_metrics_threshold(SYSTEM_12_CORES_10GB_THRESHOLD.clone())
-                .add_chain_progress(RELIABLE_PROGRESS_THRESHOLD.clone()),
-        )
-}
-
-/// Workload sweep with multiple stressful workloads for indexer
-fn indexer_test() -> ForgeConfig {
-    // Define all the workloads and their corresponding success criteria upfront
-    // The TransactionTypeArg is the workload per phase
-    // The structure of the success criteria is generally (min_tps, latencies...). See below for the exact definition.
-    // NOTES on tuning these criteria:
-    // * The blockchain's TPS criteria are generally lower than that of other tests. This is because we want to only capture indexer performance regressions. Other tests with higher TPS requirements
-    //   for the blockchain would catch an earlier regression
-    // * The indexer latencies are inter-component within the indexer stack, but not that of the e2e wall-clock time vs the blockchain
-    let workloads_and_criteria = vec![
-        (
-            TransactionWorkload::new(TransactionTypeArg::CoinTransfer, 20000),
-            (7000, 0.5, 1.0, 0.1),
-        ),
-        (
-            TransactionWorkload::new(TransactionTypeArg::NoOp, 20000).with_num_modules(100),
-            (8500, 0.5, 1.0, 0.1),
-        ),
-        (
-            TransactionWorkload::new(TransactionTypeArg::ModifyGlobalResource, 6000)
-                .with_transactions_per_account(1),
-            (2000, 0.5, 0.5, 0.1),
-        ),
-        (
-            TransactionWorkload::new(TransactionTypeArg::TokenV2AmbassadorMint, 20000)
-                .with_unique_senders(),
-            (2000, 1.0, 1.0, 0.5),
-        ),
-        (
-            TransactionWorkload::new(TransactionTypeArg::PublishPackage, 200)
-                .with_transactions_per_account(1),
-            (28, 0.5, 1.0, 0.1),
-        ),
-        (
-            TransactionWorkload::new(TransactionTypeArg::VectorPicture30k, 100),
-            (100, 0.5, 1.0, 0.1),
-        ),
-        (
-            TransactionWorkload::new(TransactionTypeArg::SmartTablePicture30KWith200Change, 100),
-            (100, 0.5, 1.0, 0.1),
-        ),
-        (
-            TransactionWorkload::new(
-                TransactionTypeArg::TokenV1NFTMintAndTransferSequential,
-                1000,
-            ),
-            (500, 0.5, 1.0, 0.1),
-        ),
-        (
-            TransactionWorkload::new(TransactionTypeArg::TokenV1FTMintAndTransfer, 1000),
-            (500, 0.5, 0.5, 0.1),
-        ),
-    ];
-    let num_sweep = workloads_and_criteria.len();
-
-    let workloads = Workloads::TRANSACTIONS(
-        workloads_and_criteria
-            .iter()
-            .map(|(w, _)| w.clone())
-            .collect(),
-    );
-    let criteria = workloads_and_criteria
-        .iter()
-        .map(|(_, c)| {
-            let (
-                min_tps,
-                indexer_fullnode_processed_batch,
-                indexer_cache_worker_processed_batch,
-                indexer_data_service_all_chunks_sent,
-            ) = c.to_owned();
-            SuccessCriteria::new(min_tps).add_latency_breakdown_threshold(
-                LatencyBreakdownThreshold::new_strict(vec![
-                    (
-                        LatencyBreakdownSlice::IndexerFullnodeProcessedBatch,
-                        indexer_fullnode_processed_batch,
-                    ),
-                    (
-                        LatencyBreakdownSlice::IndexerCacheWorkerProcessedBatch,
-                        indexer_cache_worker_processed_batch,
-                    ),
-                    (
-                        LatencyBreakdownSlice::IndexerDataServiceAllChunksSent,
-                        indexer_data_service_all_chunks_sent,
-                    ),
-                ]),
-            )
-        })
-        .collect::<Vec<_>>();
-
-    realistic_env_sweep_wrap(4, 4, LoadVsPerfBenchmark {
-        test: Box::new(PerformanceBenchmark),
-        workloads,
-        criteria,
-        background_traffic: background_traffic_for_sweep(num_sweep),
-    })
-}
-
-/// This test runs a constant-TPS benchmark where the network includes
-/// PFNs, and the transactions are submitted to the PFNs. This is useful
-/// for measuring latencies when the system is not saturated.
-///
-/// Note: If `add_cpu_chaos` is true, CPU chaos is enabled on the entire swarm.
-/// Likewise, if `add_network_emulation` is true, network chaos is enabled.
-fn pfn_const_tps(
-    duration: Duration,
-    add_cpu_chaos: bool,
-    add_network_emulation: bool,
-    epoch_changes: bool,
-) -> ForgeConfig {
-    let _epoch_duration_secs = if epoch_changes {
-        300 // 5 minutes
-    } else {
-        60 * 60 * 2 // 2 hours; avoid epoch changes which can introduce noise
-    };
-
-    ForgeConfig::default()
-        .with_initial_validator_count(NonZeroUsize::new(7).unwrap())
-        .with_initial_fullnode_count(7)
-        .with_emit_job(EmitJobRequest::default()
-                                        .mode(EmitJobMode::MaxLoad { mempool_backlog: 10240 })
-                                        .coins_per_account_override(1_0000_0000_0000)
-                                        .num_accounts_mode(NumAccountsMode::NumAccounts(128)),
-                    )
-        .add_network_test(PFNPerformance::new(
-            7,
-            add_cpu_chaos,
-            add_network_emulation,
-            None,
-        ))
-        .with_genesis_helm_config_fn(Arc::new(move |helm_values| {
-            helm_values["chain"]["epoch_duration_secs"] = 3000.into();
-        }))
-        .with_success_criteria(
-            SuccessCriteria::new(4500)
-                .add_no_restarts()
-                .add_max_expired_tps(0.0)
-                .add_max_failed_submission_tps(0.0)
-                // Percentile thresholds are estimated and should be revisited.
-                .add_latency_threshold(3.5, LatencyType::P50)
-                .add_latency_threshold(4.5, LatencyType::P90)
-                .add_latency_threshold(5.5, LatencyType::P99)
-                .add_wait_for_catchup_s(
-                    // Give at least 60s for catchup and at most 10% of the run
-                    (duration.as_secs() / 10).max(60),
-                )
-                .add_chain_progress(RELIABLE_PROGRESS_THRESHOLD.clone()),
-        )
-}
-
-/// This test runs a performance benchmark where the network includes
-/// PFNs, and the transactions are submitted to the PFNs. This is useful
-/// for measuring maximum throughput and latencies.
-///
-/// Note: If `add_cpu_chaos` is true, CPU chaos is enabled on the entire swarm.
-/// Likewise, if `add_network_emulation` is true, network chaos is enabled.
-fn pfn_performance(
-    duration: Duration,
-    add_cpu_chaos: bool,
-    add_network_emulation: bool,
-    epoch_changes: bool,
-    num_validators: usize,
-    num_pfns: usize,
-    broadcast_to_all_vfns: bool,
-) -> ForgeConfig {
-    // Determine the minimum expected TPS
-    let min_expected_tps = if broadcast_to_all_vfns { 2500 } else { 4500 };
-    let epoch_duration_secs = if epoch_changes {
-        300 // 5 minutes
-    } else {
-        60 * 60 * 2 // 2 hours; avoid epoch changes which can introduce noise
-    };
-
-    let config_override_fn = if broadcast_to_all_vfns {
-        let f: OverrideNodeConfigFn = Arc::new(move |pfn_config: &mut NodeConfig, _| {
-            pfn_config.mempool.default_failovers = num_validators;
-            for network in &mut pfn_config.full_node_networks {
-                network.max_outbound_connections = num_validators;
-            }
-        });
-        Some(f)
-=======
     } else if let Some(test_suite) = get_ungrouped_test(test_name) {
         return Ok(test_suite);
->>>>>>> 8bf147e1
     } else {
         bail!(format_err!("Invalid --suite given: {:?}", test_name))
     }
