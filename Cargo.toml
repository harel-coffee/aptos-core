--- conflicted
+++ resolved
@@ -408,12 +408,8 @@
 ark-serialize = "0.4.0"
 ark-std = { version = "0.4.0", features = ["getrandom"] }
 assert_approx_eq = "1.1.0"
-<<<<<<< HEAD
-assert_unordered = "0.1.1"
+assert_unordered = "0.3.5"
 async-channel = "1.7.1"
-=======
-assert_unordered = "0.3.5"
->>>>>>> 590b389c
 async-stream = "0.3"
 async-trait = "0.1.53"
 axum = "0.5.16"
