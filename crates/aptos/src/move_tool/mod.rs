--- conflicted
+++ resolved
@@ -981,26 +981,8 @@
         self.move_options
             .add_named_address(self.address_name, object_address.to_string());
 
-<<<<<<< HEAD
         let package =
             build_package_options(&self.move_options, &self.included_artifacts_args).unwrap();
-=======
-        let options = self
-            .included_artifacts_args
-            .included_artifacts
-            .build_options(
-                self.move_options.dev,
-                self.move_options.skip_fetch_latest_git_deps,
-                self.move_options.named_addresses(),
-                self.move_options.override_std.clone(),
-                self.move_options.bytecode_version,
-                self.move_options.compiler_version,
-                self.move_options.language_version,
-                self.move_options.skip_attribute_checks,
-                self.move_options.check_test_code,
-            );
-        let package = BuiltPackage::build(self.move_options.get_package_path()?, options)?;
->>>>>>> 235402ec
         let message = format!(
             "Do you want to publish this package at object address {}",
             object_address
@@ -1049,26 +1031,8 @@
     }
 
     async fn execute(self) -> CliTypedResult<TransactionSummary> {
-<<<<<<< HEAD
         let package =
             build_package_options(&self.move_options, &self.included_artifacts_args).unwrap();
-=======
-        let options = self
-            .included_artifacts_args
-            .included_artifacts
-            .build_options(
-                self.move_options.dev,
-                self.move_options.skip_fetch_latest_git_deps,
-                self.move_options.named_addresses(),
-                self.move_options.override_std.clone(),
-                self.move_options.bytecode_version,
-                self.move_options.compiler_version,
-                self.move_options.language_version,
-                self.move_options.skip_attribute_checks,
-                self.move_options.check_test_code,
-            );
-        let built_package = BuiltPackage::build(self.move_options.get_package_path()?, options)?;
->>>>>>> 235402ec
         let url = self
             .txn_options
             .rest_options
@@ -1301,6 +1265,7 @@
         move_options.dev,
         move_options.skip_fetch_latest_git_deps,
         move_options.named_addresses(),
+        move_options.override_std.clone(),
         move_options.bytecode_version,
         move_options.compiler_version,
         move_options.language_version,
