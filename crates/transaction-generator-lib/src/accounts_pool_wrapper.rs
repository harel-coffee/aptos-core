--- conflicted
+++ resolved
@@ -52,13 +52,8 @@
             return Vec::new();
         }
         let txns = accounts_to_use
-<<<<<<< HEAD
             .iter_mut()
             .flat_map(|account| self.generator.generate_transactions(account, 1, &Vec::new(), false))
-=======
-            .iter()
-            .flat_map(|account| self.generator.generate_transactions(account, 1))
->>>>>>> 590e1f5e
             .collect();
         if let Some(destination_accounts_pool) = &self.destination_accounts_pool {
             destination_accounts_pool.add_to_pool(accounts_to_use);
