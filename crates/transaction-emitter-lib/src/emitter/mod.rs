--- conflicted
+++ resolved
@@ -801,11 +801,8 @@
         // traffic pattern to be correct.
         info!("Tx emitter creating workers");
         let mut submission_workers = Vec::with_capacity(num_accounts);
-<<<<<<< HEAD
         let txn_counter: Arc<AtomicU64> = Arc::new(AtomicU64::new(0));
-=======
         let all_clients = Arc::new(req.rest_clients.clone());
->>>>>>> 590e1f5e
         for index in 0..num_accounts {
             let main_client_index = index % all_clients.len();
 
