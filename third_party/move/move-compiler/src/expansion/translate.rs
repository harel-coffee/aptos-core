--- conflicted
+++ resolved
@@ -2268,14 +2268,9 @@
     Term,
 }
 
-<<<<<<< HEAD
-// #[derive(Clone, Copy)]
-// enum DeprecatedMemberKind {}
-=======
 #[allow(dead_code)]
 #[derive(Clone, Copy)]
 enum DeprecatedMemberKind {}
->>>>>>> 590e1f5e
 
 fn name_access_chain(
     context: &mut Context,
