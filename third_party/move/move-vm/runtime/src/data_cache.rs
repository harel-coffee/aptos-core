--- conflicted
+++ resolved
@@ -14,19 +14,10 @@
 use bytes::Bytes;
 use move_binary_format::errors::*;
 use move_core_types::{
-    account_address::AccountAddress,
-    effects::{AccountChanges, ChangeSet, Changes},
-    gas_algebra::NumBytes,
-    language_storage::{StructTag, TypeTag},
-    value::MoveTypeLayout,
-    vm_status::StatusCode,
+    account_address::AccountAddress, effects::{AccountChanges, ChangeSet, Changes}, gas_algebra::NumBytes, identifier::IdentStr, language_storage::{StructTag, TypeTag}, value::MoveTypeLayout, vm_status::StatusCode
 };
 use move_vm_types::{
-<<<<<<< HEAD
-    gas::GasMeter,
-=======
-    gas::DependencyGasMeter,
->>>>>>> 134538b2
+    gas::{DependencyGasMeter, GasMeter},
     loaded_data::runtime_types::Type,
     resolver::{ResourceResolver, ResourceSizeInfo},
     value_serde::{FunctionValueExtension, ValueSerDeContext},
@@ -85,6 +76,29 @@
     layout: MoveTypeLayout,
     contains_delayed_fields: bool,
     value: CachedInformation,
+}
+
+pub enum DataCacheGasMeterWrapper<'a, T: GasMeter> {
+    DependencyOnly(&'a mut dyn DependencyGasMeter),
+    Full(&'a mut T),
+}
+
+impl<'a, T: GasMeter> DataCacheGasMeterWrapper<'a, T> {
+    fn get_full_gas_meter(&mut self) -> Option<&mut T> {
+        match self {
+            Self::DependencyOnly(_) => None,
+            Self::Full(gm) => Some(gm),
+        }
+    }
+}
+
+impl<'a, T: GasMeter> DependencyGasMeter for DataCacheGasMeterWrapper<'a, T> {
+    fn charge_dependency(&mut self, is_new: bool, addr: &AccountAddress, name: &IdentStr, size: NumBytes) -> PartialVMResult<()>  {
+        match self {
+            DataCacheGasMeterWrapper::DependencyOnly(dgm) => dgm.charge_dependency(is_new, addr, name, size),
+            DataCacheGasMeterWrapper::Full(gm) => gm.charge_dependency(is_new, addr, name, size),
+        }
+    }
 }
 
 /// Transaction data cache. Keep updates within a transaction so they can all be published at
@@ -174,17 +188,22 @@
     }
 
     fn create_cached_info(
-        load_data: bool,
+        metadata_loader: &impl ModuleMetadataLoader,
+        dependency_gas_meter: &mut impl DependencyGasMeter,
+        traversal_context: &mut TraversalContext,
+        module_storage: &dyn ModuleStorage,
         resource_resolver: &dyn ResourceResolver,
-        module_storage: &dyn ModuleStorage,
+        addr: &AccountAddress,
         struct_tag: &StructTag,
-        addr: &AccountAddress,
         layout: &MoveTypeLayout,
         contains_delayed_fields: bool,
+        load_data: bool,
     ) -> PartialVMResult<(CachedInformation, u64)> {
-        let metadata = module_storage
-            .fetch_existing_module_metadata(&struct_tag.address, struct_tag.module.as_ident_str())
-            .map_err(|err| err.to_partial())?;
+        let metadata = metadata_loader.load_module_metadata(
+            dependency_gas_meter,
+            traversal_context,
+            &struct_tag.module_id(),
+        )?;
 
         Ok(if load_data {
             let (data, bytes_loaded) = {
@@ -242,21 +261,15 @@
     /// Retrieves data from the remote on-chain storage and converts it into a [DataCacheEntry].
     /// Also returns the size of the loaded resource in bytes. This method does not add the entry
     /// to the cache - it is the caller's responsibility to add it there.
-<<<<<<< HEAD
     /// If `load_data` is false, only resource existence information will be retrieved
     pub(crate) fn create_and_insert_or_upgrade_and_charge_data_cache_entry(
         &mut self,
-=======
-    pub(crate) fn create_data_cache_entry(
         metadata_loader: &impl ModuleMetadataLoader,
         layout_converter: &LayoutConverter<impl StructDefinitionLoader>,
-        gas_meter: &mut impl DependencyGasMeter,
+        mut gas_meter: DataCacheGasMeterWrapper<impl GasMeter>,
         traversal_context: &mut TraversalContext,
->>>>>>> 134538b2
         module_storage: &dyn ModuleStorage,
         resource_resolver: &dyn ResourceResolver,
-        maybe_gas_meter: Option<&mut impl GasMeter>,
-        _traversal_context: &mut TraversalContext,
         addr: &AccountAddress,
         ty: &Type,
         mut load_data: bool,
@@ -278,23 +291,28 @@
                     },
                 };
 
-                // TODO(Gas): Shall we charge for this?
-                let (layout, contains_delayed_fields) = StorageLayoutConverter::new(module_storage)
-                    .type_to_type_layout_with_identifier_mappings(ty)?;
+                let (layout, contains_delayed_fields) = layout_converter.type_to_type_layout_with_delayed_fields(
+                    &mut gas_meter,
+                    traversal_context,
+                    ty,
+                )?.unpack();
 
                 let (cached_info, bytes_loaded) = TransactionDataCache::create_cached_info(
-                    load_data,
+                    metadata_loader,
+                    &mut gas_meter,
+                    traversal_context,
+                    module_storage,
                     resource_resolver,
-                    module_storage,
+                    addr,
                     &struct_tag,
-                    addr,
                     &layout,
                     contains_delayed_fields,
+                    load_data,
                 )?;
 
                 let num_bytes_loaded = NumBytes::new(bytes_loaded as u64);
-                if let Some(gas_meter) = maybe_gas_meter {
-                    gas_meter.charge_load_resource(
+                if let DataCacheGasMeterWrapper::Full(full_gas_meter) = gas_meter {
+                    full_gas_meter.charge_load_resource(
                         *addr,
                         TypeWithRuntimeEnvironment {
                             ty,
@@ -322,18 +340,20 @@
                 let num_bytes_loaded = NumBytes::zero();
                 if load_data && !matches!(occupied_entry.get().value, CachedInformation::Value(_)) {
                     let (cached_info, _) = TransactionDataCache::create_cached_info(
-                        load_data,
+                        metadata_loader,
+                        &mut gas_meter,
+                        traversal_context,
+                        module_storage,
                         resource_resolver,
-                        module_storage,
+                        addr,
                         &occupied_entry.get().struct_tag,
-                        addr,
                         &occupied_entry.get().layout,
                         occupied_entry.get().contains_delayed_fields,
+                        load_data,
                     )?;
 
-<<<<<<< HEAD
-                    if let Some(gas_meter) = maybe_gas_meter {
-                        gas_meter.charge_load_resource(
+                    if let DataCacheGasMeterWrapper::Full(full_gas_meter) = gas_meter {
+                        full_gas_meter.charge_load_resource(
                             *addr,
                             TypeWithRuntimeEnvironment {
                                 ty,
@@ -351,50 +371,6 @@
                 }
 
                 (occupied_entry.into_mut(), num_bytes_loaded)
-=======
-        let layout_with_delayed_fields = layout_converter.type_to_type_layout_with_delayed_fields(
-            gas_meter,
-            traversal_context,
-            ty,
-        )?;
-
-        let (data, bytes_loaded) = {
-            let metadata = metadata_loader.load_module_metadata(
-                gas_meter,
-                traversal_context,
-                &struct_tag.module_id(),
-            )?;
-
-            // If we need to process delayed fields, we pass type layout to remote storage. Remote
-            // storage, in turn ensures that all delayed field values are pre-processed.
-            resource_resolver.get_resource_bytes_with_metadata_and_layout(
-                addr,
-                &struct_tag,
-                &metadata,
-                layout_with_delayed_fields.layout_when_contains_delayed_fields(),
-            )?
-        };
-
-        let function_value_extension = FunctionValueExtensionAdapter { module_storage };
-        let (layout, contains_delayed_fields) = layout_with_delayed_fields.unpack();
-        let value = match data {
-            Some(blob) => {
-                let max_value_nest_depth = function_value_extension.max_value_nest_depth();
-                let val = ValueSerDeContext::new(max_value_nest_depth)
-                    .with_func_args_deserialization(&function_value_extension)
-                    .with_delayed_fields_serde()
-                    .deserialize(&blob, &layout)
-                    .ok_or_else(|| {
-                        let msg = format!(
-                            "Failed to deserialize resource {} at {}!",
-                            struct_tag.to_canonical_string(),
-                            addr
-                        );
-                        PartialVMError::new(StatusCode::FAILED_TO_DESERIALIZE_RESOURCE)
-                            .with_message(msg)
-                    })?;
-                GlobalValue::cached(val)?
->>>>>>> 134538b2
             },
         };
 
