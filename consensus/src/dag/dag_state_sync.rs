// Copyright © Aptos Foundation
// SPDX-License-Identifier: Apache-2.0

use super::{
    adapter::TLedgerInfoProvider,
    dag_fetcher::TDagFetcher,
    dag_store::DagStore,
    storage::DAGStorage,
    types::{CertifiedNodeMessage, RemoteFetchRequest},
    ProofNotifier,
};
use crate::{
    dag::DAGMessage,
    monitor,
    network::{IncomingDAGRequest, RpcResponder},
    payload_manager::TPayloadManager,
    pipeline::execution_client::TExecutionClient,
};
use anyhow::{anyhow, ensure};
use aptos_bounded_executor::{BoundedExecutor, ConcurrentStream};
use aptos_channels::aptos_channel;
use aptos_consensus_types::common::{Author, Round};
use aptos_logger::{debug, error};
use aptos_time_service::TimeService;
use aptos_types::{
    epoch_change::EpochChangeProof, epoch_state::EpochState, ledger_info::LedgerInfoWithSignatures,
};
use core::fmt;
use futures::StreamExt;
use std::sync::Arc;
use tokio::runtime::Handle;

#[derive(Debug)]
pub enum SyncOutcome {
    NeedsSync(CertifiedNodeMessage),
    Synced(Option<CertifiedNodeMessage>),
    EpochEnds,
}

impl fmt::Display for SyncOutcome {
    fn fmt(&self, f: &mut fmt::Formatter<'_>) -> fmt::Result {
        match self {
            SyncOutcome::NeedsSync(_) => write!(f, "NeedsSync"),
            SyncOutcome::Synced(_) => write!(f, "Synced"),
            SyncOutcome::EpochEnds => write!(f, "EpochEnds"),
        }
    }
}

pub(super) struct StateSyncTrigger {
    dag_id: u8,
    epoch_state: Arc<EpochState>,
    ledger_info_provider: Arc<dyn TLedgerInfoProvider>,
    dag_store: Arc<DagStore>,
    proof_notifier: Arc<dyn ProofNotifier>,
    dag_window_size_config: Round,
}

impl StateSyncTrigger {
    pub(super) fn new(
        dag_id: u8,
        epoch_state: Arc<EpochState>,
        ledger_info_provider: Arc<dyn TLedgerInfoProvider>,
        dag_store: Arc<DagStore>,
        proof_notifier: Arc<dyn ProofNotifier>,
        dag_window_size_config: Round,
    ) -> Self {
        Self {
            dag_id,
            epoch_state,
            ledger_info_provider,
            dag_store,
            proof_notifier,
            dag_window_size_config,
        }
    }

    fn verify_ledger_info(&self, ledger_info: &LedgerInfoWithSignatures) -> anyhow::Result<()> {
        ensure!(ledger_info.commit_info().epoch() == self.epoch_state.epoch);

        if ledger_info.get_highest_committed_rounds_for_shoalpp()[self.dag_id as usize] > 0 {
            ledger_info
                .verify_signatures(&self.epoch_state.verifier)
                .map_err(|e| anyhow::anyhow!("unable to verify ledger info: {}", e))?;
        }

        Ok(())
    }

    /// This method checks if a state sync is required
    pub(super) async fn check(&self, node: CertifiedNodeMessage) -> anyhow::Result<SyncOutcome> {
        let ledger_info_with_sigs = node.ledger_info();

        self.notify_commit_proof(ledger_info_with_sigs).await;

        if !self.need_sync_for_ledger_info(ledger_info_with_sigs) {
            return Ok(SyncOutcome::Synced(Some(node)));
        }

        // Only verify the certificate if we need to sync
        self.verify_ledger_info(ledger_info_with_sigs)?;

        if ledger_info_with_sigs.ledger_info().ends_epoch() {
            self.proof_notifier
                .send_epoch_change(EpochChangeProof::new(
                    vec![ledger_info_with_sigs.clone()],
                    /* more = */ false,
                ))
                .await;
            return Ok(SyncOutcome::EpochEnds);
        }

        Ok(SyncOutcome::NeedsSync(node))
    }

    /// Fast forward in the decoupled-execution pipeline if the block exists there
    async fn notify_commit_proof(&self, ledger_info: &LedgerInfoWithSignatures) {
        // if the anchor exists between ledger info round and highest ordered round
        // Note: ledger info round <= highest ordered round
        let commit_info_anchor_round =
            ledger_info.commit_info().round() / self.epoch_state.verifier.len() as u64;

        let local_highest_committed_anchor_round = self
            .ledger_info_provider
<<<<<<< HEAD
            .get_highest_committed_anchor_round();
        let _local_highest_ordered_round = self
            .dag_store
            .read()
            .highest_ordered_anchor_round()
            .unwrap_or_default();
        // TODO: investigate deduping commit proofs
        if local_highest_committed_anchor_round < commit_info_anchor_round
        // && local_highest_ordered_round < ledger_info.commit_info().round()
=======
            .get_highest_committed_anchor_round(self.dag_id)
            < ledger_info.get_highest_committed_rounds_for_shoalpp()[self.dag_id as usize]
            && self
                .dag_store
                .read()
                .highest_ordered_anchor_round()
                .unwrap_or_default()
                >= ledger_info.get_highest_committed_rounds_for_shoalpp()[self.dag_id as usize]
>>>>>>> 56719752
        {
            self.proof_notifier
                .send_commit_proof(ledger_info.clone())
                .await
        }
    }

    /// Check if we're far away from this ledger info and need to sync.
    /// This ensures that the block referred by the ledger info is not in buffer manager.
    fn need_sync_for_ledger_info(&self, li: &LedgerInfoWithSignatures) -> bool {
<<<<<<< HEAD
        let commit_info_anchor_round =
            li.commit_info().round() / self.epoch_state.verifier.len() as u64;
        let local_highest_committed_anchor_round = self
            .ledger_info_provider
            .get_highest_committed_anchor_round();
        if commit_info_anchor_round <= local_highest_committed_anchor_round {
=======
        if li.get_highest_committed_rounds_for_shoalpp()[self.dag_id as usize]
            <= self
                .ledger_info_provider
                .get_highest_committed_anchor_round(self.dag_id)
        {
>>>>>>> 56719752
            return false;
        }

        let dag_reader = self.dag_store.read();
        // check whether if DAG order round is behind the given ledger info committed round
        // (meaning consensus is behind) or
        // the local highest committed anchor round is 2*DAG_WINDOW behind the given ledger info round
        // (meaning execution is behind the DAG window)

        // fetch can't work since nodes are garbage collected
        dag_reader.is_empty()
            || dag_reader.highest_round() + 1 + self.dag_window_size_config
<<<<<<< HEAD
                < commit_info_anchor_round
            || local_highest_committed_anchor_round + 2 * self.dag_window_size_config
                < commit_info_anchor_round
=======
                < li.get_highest_committed_rounds_for_shoalpp()[self.dag_id as usize]
            || self
                .ledger_info_provider
                .get_highest_committed_anchor_round(self.dag_id)
                + 2 * self.dag_window_size_config
                < li.get_highest_committed_rounds_for_shoalpp()[self.dag_id as usize]
>>>>>>> 56719752
    }
}

pub(super) struct DagStateSynchronizer {
    dag_id: u8,
    epoch_state: Arc<EpochState>,
    time_service: TimeService,
    execution_client: Arc<dyn TExecutionClient>,
    storage: Arc<dyn DAGStorage>,
    payload_manager: Arc<dyn TPayloadManager>,
    dag_window_size_config: Round,
}

impl DagStateSynchronizer {
    pub fn new(
        dag_id: u8,
        epoch_state: Arc<EpochState>,
        time_service: TimeService,
        execution_client: Arc<dyn TExecutionClient>,
        storage: Arc<dyn DAGStorage>,
        payload_manager: Arc<dyn TPayloadManager>,
        dag_window_size_config: Round,
    ) -> Self {
        Self {
            dag_id,
            epoch_state,
            time_service,
            execution_client,
            storage,
            payload_manager,
            dag_window_size_config,
        }
    }

    pub(crate) fn build_request(
        &self,
        node: &CertifiedNodeMessage,
        current_dag_store: Arc<DagStore>,
        highest_committed_anchor_round: Round,
    ) -> (RemoteFetchRequest, Vec<Author>, Arc<DagStore>) {
        let commit_li = node.ledger_info();
        let commit_info_anchor_round =
            commit_li.commit_info().round() / self.epoch_state.verifier.len() as u64;
        {
            let dag_reader = current_dag_store.read();
            assert!(
                dag_reader
                    .highest_ordered_anchor_round()
                    .unwrap_or_default()
<<<<<<< HEAD
                    < commit_info_anchor_round
                    || highest_committed_anchor_round + self.dag_window_size_config
                        < commit_info_anchor_round
=======
                    < commit_li.get_highest_committed_rounds_for_shoalpp()[self.dag_id as usize]
                    || highest_committed_anchor_round + self.dag_window_size_config
                        < commit_li.get_highest_committed_rounds_for_shoalpp()[self.dag_id as usize]
>>>>>>> 56719752
            );
        }

        // TODO: there is a case where DAG fetches missing nodes in window and a crash happens and when we restart,
        // we end up with a gap between the DAG and we need to be smart enough to clean up the DAG before the gap.

        // Create a new DAG store and Fetch blocks
        let target_round = node.round();
<<<<<<< HEAD
        let commit_round = commit_info_anchor_round;
        let start_round = commit_round.saturating_sub(self.dag_window_size_config);
=======
        let start_round = commit_li
            .get_highest_committed_rounds_for_shoalpp()[self.dag_id as usize]
            // .commit_info()
            // .round()
            .saturating_sub(self.dag_window_size_config);
>>>>>>> 56719752
        let sync_dag_store = Arc::new(DagStore::new_empty(
            self.dag_id,
            self.epoch_state.clone(),
            self.storage.clone(),
            self.payload_manager.clone(),
            start_round,
            self.dag_window_size_config,
        ));
        let bitmask = { sync_dag_store.read().bitmask(commit_round, target_round) };
        let request = RemoteFetchRequest::new(
            self.epoch_state.epoch,
            vec![node.metadata().clone()],
            bitmask,
        );

        let responders = node
            .certificate()
            .signatures()
            .get_signers_addresses(&self.epoch_state.verifier.get_ordered_account_addresses());

        (request, responders, sync_dag_store)
    }

    /// Note: Assumes that the sync checks have been done
    pub async fn sync_dag_to(
        &self,
        dag_fetcher: impl TDagFetcher,
        request: RemoteFetchRequest,
        responders: Vec<Author>,
        sync_dag_store: Arc<DagStore>,
        commit_li: LedgerInfoWithSignatures,
    ) -> anyhow::Result<DagStore> {
        let dag_store = sync_dag_store.clone();
        let commit_info = commit_li.commit_info().clone();
        let dag_sync_fut = async move {
            debug!(
                request = request,
                commit_info = commit_info,
                "Syncing DAG. Fetching Nodes"
            );
            monitor!(
                "dag_sync_fetch",
                dag_fetcher
                    .fetch(request, responders, dag_store)
                    .await
                    .map_err(|err| {
                        error!("error fetching nodes {}", err);
                        anyhow!(err)
                    })
            )?;

            Ok(())
        };

        let execution_client = self.execution_client.clone();
        let state_sync_fut = async move {
            debug!(target_ledger_info = commit_li, "Requesting sync to");
            monitor!(
                "dag_sync_state",
                execution_client
                    .sync_to(commit_li)
                    .await
                    .map_err(|err| anyhow!(err))
            )
        };
        // TODO: explain why this is okay
        futures::future::try_join(dag_sync_fut, state_sync_fut).await?;

        Ok(Arc::into_inner(sync_dag_store).unwrap())
    }
}

pub(crate) struct SyncModeMessageHandler {
    epoch_state: Arc<EpochState>,
    start_round: Round,
    target_round: Round,
    window: u64,
}

impl SyncModeMessageHandler {
    pub(crate) fn new(
        epoch_state: Arc<EpochState>,
        start_round: Round,
        target_round: Round,
        window: u64,
    ) -> Self {
        Self {
            epoch_state,
            start_round,
            target_round,
            window,
        }
    }

    pub(crate) async fn run(
        self,
        dag_rpc_rx: &mut aptos_channel::Receiver<Author, IncomingDAGRequest>,
        buffer: &mut Vec<DAGMessage>,
    ) -> Option<CertifiedNodeMessage> {
        let executor = BoundedExecutor::new(32, Handle::current());
        let epoch_state = self.epoch_state.clone();
        let mut verified_msg_stream =
            dag_rpc_rx.concurrent_map(executor.clone(), move |rpc_request: IncomingDAGRequest| {
                let epoch_state = epoch_state.clone();
                async move {
                    let epoch = rpc_request.req.epoch();
                    let result = rpc_request
                        .req
                        .try_into()
                        .and_then(|dag_message: DAGMessage| {
                            monitor!(
                                "dag_message_verify",
                                dag_message.verify(rpc_request.sender, &epoch_state.verifier)
                            )?;
                            Ok(dag_message)
                        });
                    (result, epoch, rpc_request.sender, rpc_request.responder)
                }
            });

        while let Some((msg, epoch, author, responder)) = verified_msg_stream.next().await {
            match self.process_verified_message(msg, epoch, author, responder, buffer) {
                Ok(may_be_cert_node) => {
                    if let Some(next_sync_msg) = may_be_cert_node {
                        return Some(next_sync_msg);
                    }
                },
                Err(err) => {
                    error!("error processing {}", err);
                },
            }
        }
        None
    }

    fn process_verified_message(
        &self,
        dag_message_result: anyhow::Result<DAGMessage>,
        epoch: u64,
        author: Author,
        responder: RpcResponder,
        buffer: &mut Vec<DAGMessage>,
    ) -> anyhow::Result<Option<CertifiedNodeMessage>> {
        match dag_message_result {
            Ok(dag_message) => {
                debug!(
                    epoch = epoch,
                    author = author,
                    message = dag_message,
                    "Verified DAG message"
                );
                match dag_message {
                    DAGMessage::NodeMsg(_) => {
                        debug!("ignoring node msg");
                    },
                    DAGMessage::CertifiedNodeMsg(ref cert_node_msg) => {
                        if cert_node_msg.round() < self.start_round {
                            debug!("ignoring stale certified node msg");
                        } else if cert_node_msg.round() > self.target_round + (2 * self.window) {
                            debug!("cancelling current sync");
                            return Ok(Some(cert_node_msg.clone()));
                        } else {
                            buffer.push(dag_message);
                        }
                    },
                    DAGMessage::FetchRequest(_) => {
                        debug!("ignoring fetch msg");
                    },
                    _ => unreachable!("verification must catch this error"),
                };
            },
            Err(err) => {
                error!(error = ?err, "error verifying message");
                return Err(err);
            },
        };
        Ok(None)
    }
}<|MERGE_RESOLUTION|>--- conflicted
+++ resolved
@@ -117,31 +117,22 @@
     async fn notify_commit_proof(&self, ledger_info: &LedgerInfoWithSignatures) {
         // if the anchor exists between ledger info round and highest ordered round
         // Note: ledger info round <= highest ordered round
-        let commit_info_anchor_round =
-            ledger_info.commit_info().round() / self.epoch_state.verifier.len() as u64;
+        let commit_info_anchor_round = ledger_info.get_highest_committed_rounds_for_shoalpp()
+            [self.dag_id as usize]
+            / self.epoch_state.verifier.len() as u64;
 
         let local_highest_committed_anchor_round = self
             .ledger_info_provider
-<<<<<<< HEAD
-            .get_highest_committed_anchor_round();
+            .get_highest_committed_anchor_round(self.dag_id);
+
         let _local_highest_ordered_round = self
             .dag_store
             .read()
             .highest_ordered_anchor_round()
             .unwrap_or_default();
-        // TODO: investigate deduping commit proofs
+
         if local_highest_committed_anchor_round < commit_info_anchor_round
         // && local_highest_ordered_round < ledger_info.commit_info().round()
-=======
-            .get_highest_committed_anchor_round(self.dag_id)
-            < ledger_info.get_highest_committed_rounds_for_shoalpp()[self.dag_id as usize]
-            && self
-                .dag_store
-                .read()
-                .highest_ordered_anchor_round()
-                .unwrap_or_default()
-                >= ledger_info.get_highest_committed_rounds_for_shoalpp()[self.dag_id as usize]
->>>>>>> 56719752
         {
             self.proof_notifier
                 .send_commit_proof(ledger_info.clone())
@@ -152,20 +143,11 @@
     /// Check if we're far away from this ledger info and need to sync.
     /// This ensures that the block referred by the ledger info is not in buffer manager.
     fn need_sync_for_ledger_info(&self, li: &LedgerInfoWithSignatures) -> bool {
-<<<<<<< HEAD
-        let commit_info_anchor_round =
-            li.commit_info().round() / self.epoch_state.verifier.len() as u64;
-        let local_highest_committed_anchor_round = self
-            .ledger_info_provider
-            .get_highest_committed_anchor_round();
-        if commit_info_anchor_round <= local_highest_committed_anchor_round {
-=======
         if li.get_highest_committed_rounds_for_shoalpp()[self.dag_id as usize]
             <= self
                 .ledger_info_provider
                 .get_highest_committed_anchor_round(self.dag_id)
         {
->>>>>>> 56719752
             return false;
         }
 
@@ -178,18 +160,12 @@
         // fetch can't work since nodes are garbage collected
         dag_reader.is_empty()
             || dag_reader.highest_round() + 1 + self.dag_window_size_config
-<<<<<<< HEAD
-                < commit_info_anchor_round
-            || local_highest_committed_anchor_round + 2 * self.dag_window_size_config
-                < commit_info_anchor_round
-=======
                 < li.get_highest_committed_rounds_for_shoalpp()[self.dag_id as usize]
             || self
                 .ledger_info_provider
                 .get_highest_committed_anchor_round(self.dag_id)
                 + 2 * self.dag_window_size_config
                 < li.get_highest_committed_rounds_for_shoalpp()[self.dag_id as usize]
->>>>>>> 56719752
     }
 }
 
@@ -239,15 +215,10 @@
                 dag_reader
                     .highest_ordered_anchor_round()
                     .unwrap_or_default()
-<<<<<<< HEAD
-                    < commit_info_anchor_round
-                    || highest_committed_anchor_round + self.dag_window_size_config
-                        < commit_info_anchor_round
-=======
                     < commit_li.get_highest_committed_rounds_for_shoalpp()[self.dag_id as usize]
                     || highest_committed_anchor_round + self.dag_window_size_config
-                        < commit_li.get_highest_committed_rounds_for_shoalpp()[self.dag_id as usize]
->>>>>>> 56719752
+                        < commit_li.get_highest_committed_rounds_for_shoalpp()
+                            [self.dag_id as usize]
             );
         }
 
@@ -256,16 +227,13 @@
 
         // Create a new DAG store and Fetch blocks
         let target_round = node.round();
-<<<<<<< HEAD
         let commit_round = commit_info_anchor_round;
         let start_round = commit_round.saturating_sub(self.dag_window_size_config);
-=======
-        let start_round = commit_li
-            .get_highest_committed_rounds_for_shoalpp()[self.dag_id as usize]
+        let start_round = commit_li.get_highest_committed_rounds_for_shoalpp()
+            [self.dag_id as usize]
             // .commit_info()
             // .round()
             .saturating_sub(self.dag_window_size_config);
->>>>>>> 56719752
         let sync_dag_store = Arc::new(DagStore::new_empty(
             self.dag_id,
             self.epoch_state.clone(),
