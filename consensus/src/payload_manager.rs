// Copyright © Aptos Foundation
// SPDX-License-Identifier: Apache-2.0

use crate::{
    consensus_observer::{
        network_message::{BlockTransactionPayload, ConsensusObserverMessage},
        payload_store::BlockPayloadStatus,
        publisher::ConsensusPublisher,
    },
    counters,
    quorum_store::{batch_store::BatchReader, quorum_store_coordinator::CoordinatorCommand},
};
use aptos_consensus_types::{
<<<<<<< HEAD
    block::Block, block_data::{self, BlockData}, common::{DataStatus, Payload, ProofWithData, Round}, proof_of_store::ProofOfStore
=======
    block::Block,
    common::{DataStatus, Payload, ProofWithData, Round},
    payload::{BatchPointer, TDataInfo},
    proof_of_store::BatchInfo,
>>>>>>> 3df964b7
};
use aptos_crypto::HashValue;
use aptos_executor_types::{
    ExecutorError::{DataNotFound, InternalError},
    *,
};
use aptos_infallible::Mutex;
use aptos_logger::prelude::*;
use aptos_types::{transaction::SignedTransaction, PeerId};
use async_trait::async_trait;
use futures::channel::mpsc::Sender;
use std::{
    collections::{btree_map::Entry, BTreeMap},
    ops::Deref,
    sync::Arc,
};
use tokio::sync::oneshot;

/// A trait that defines the interface for a payload manager. The payload manager is responsible for
/// resolving the transactions in a block's payload.
#[async_trait]
pub trait TPayloadManager: Send + Sync {
    /// Notify the payload manager that a block has been committed. This indicates that the
    /// transactions in the block's payload are no longer required for consensus.
    fn notify_commit(&self, block_timestamp: u64, payloads: Vec<Payload>);

    /// Prefetch the data for a payload. This is used to ensure that the data for a payload is
    /// available when block is executed.
    fn prefetch_payload_data(&self, payload: &Payload, timestamp: u64);

    /// Check if the transactions corresponding are available. This is specific to payload
    /// manager implementations. For optimistic quorum store, we only check if optimistic
    /// batches are available locally.
    fn check_payload_availability(&self, block: &Block) -> bool;

    /// Get the transactions in a block's payload. This function returns a vector of transactions.
    async fn get_transactions(
        &self,
        block: &Block,
    ) -> ExecutorResult<(Vec<SignedTransaction>, Option<u64>)>;
}

/// A payload manager that directly returns the transactions in a block's payload.
pub struct DirectMempoolPayloadManager {}

impl DirectMempoolPayloadManager {
    pub fn new() -> Self {
        Self {}
    }
}

#[async_trait]
impl TPayloadManager for DirectMempoolPayloadManager {
    fn notify_commit(&self, _block_timestamp: u64, _payloads: Vec<Payload>) {}

    fn prefetch_payload_data(&self, _payload: &Payload, _timestamp: u64) {}

    fn check_payload_availability(&self, _block: &Block) -> bool {
        true
    }

    async fn get_transactions(
        &self,
        block: &Block,
    ) -> ExecutorResult<(Vec<SignedTransaction>, Option<u64>)> {
        let Some(payload) = block.payload() else {
            return Ok((Vec::new(), None));
        };

        match payload {
            Payload::DirectMempool(txns) => Ok((txns.clone(), None)),
            _ => unreachable!(
                "DirectMempoolPayloadManager: Unacceptable payload type {}. Epoch: {}, Round: {}, Block: {}",
                payload,
                block.block_data().epoch(),
                block.block_data().round(),
                block.id()
            ),
        }
    }
}

/// A payload manager that resolves the transactions in a block's payload from the quorum store.
pub struct QuorumStorePayloadManager {
    batch_reader: Arc<dyn BatchReader>,
    coordinator_tx: Sender<CoordinatorCommand>,
    maybe_consensus_publisher: Option<Arc<ConsensusPublisher>>,
    ordered_authors: Vec<PeerId>,
}

impl QuorumStorePayloadManager {
    pub fn new(
        batch_reader: Arc<dyn BatchReader>,
        coordinator_tx: Sender<CoordinatorCommand>,
        maybe_consensus_publisher: Option<Arc<ConsensusPublisher>>,
        ordered_authors: Vec<PeerId>,
    ) -> Self {
        Self {
            batch_reader,
            coordinator_tx,
            maybe_consensus_publisher,
            ordered_authors,
        }
    }

    fn request_transactions<'a>(
        batches: impl Iterator<Item = (&'a BatchInfo, Vec<PeerId>)>,
        block_timestamp: u64,
        batch_reader: Arc<dyn BatchReader>,
    ) -> Vec<(
        HashValue,
        oneshot::Receiver<ExecutorResult<Vec<SignedTransaction>>>,
    )> {
        let mut receivers = Vec::new();
        for (batch_info, responders) in batches {
            trace!(
                "QSE: requesting batch {:?}, time = {}",
                batch_info,
                block_timestamp
            );
            if block_timestamp <= batch_info.expiration() {
                receivers.push((
                    *batch_info.digest(),
                    batch_reader.get_batch(
                        *batch_info.digest(),
                        batch_info.expiration(),
                        responders,
                    ),
                ));
            } else {
                debug!("QSE: skipped expired batch {}", batch_info.digest());
            }
        }
        receivers
    }
}

#[async_trait]
impl TPayloadManager for QuorumStorePayloadManager {
    fn notify_commit(&self, block_timestamp: u64, payloads: Vec<Payload>) {
        self.batch_reader
            .update_certified_timestamp(block_timestamp);

        let batches: Vec<_> = payloads
            .into_iter()
            .flat_map(|payload| match payload {
                Payload::DirectMempool(_) => {
                    unreachable!("InQuorumStore should be used");
                },
                Payload::InQuorumStore(proof_with_status) => proof_with_status
                    .proofs
                    .iter()
                    .map(|proof| proof.info().clone())
                    .collect::<Vec<_>>(),
                Payload::InQuorumStoreWithLimit(proof_with_status) => proof_with_status
                    .proof_with_data
                    .proofs
                    .iter()
                    .map(|proof| proof.info().clone())
                    .collect::<Vec<_>>(),
                Payload::QuorumStoreInlineHybrid(inline_batches, proof_with_data, _) => {
                    inline_batches
                        .iter()
                        .map(|(batch_info, _)| batch_info.clone())
                        .chain(
                            proof_with_data
                                .proofs
                                .iter()
                                .map(|proof| proof.info().clone()),
                        )
                        .collect::<Vec<_>>()
                },
                Payload::OptQuorumStore(opt_quorum_store_payload) => {
                    opt_quorum_store_payload.into_inner().get_all_batch_infos()
                },
            })
            .collect();

        let mut tx = self.coordinator_tx.clone();

        if let Err(e) = tx.try_send(CoordinatorCommand::CommitNotification(
            block_timestamp,
            batches,
        )) {
            warn!(
                "CommitNotification failed. Is the epoch shutting down? error: {}",
                e
            );
        }
    }

    fn prefetch_payload_data(&self, payload: &Payload, timestamp: u64) {
        // This is deprecated.
        // TODO(ibalajiarun): Remove this after migrating to OptQuorumStore type
        let request_txns_and_update_status =
            move |proof_with_status: &ProofWithData, batch_reader: Arc<dyn BatchReader>| {
                if proof_with_status.status.lock().is_some() {
                    return;
                }
                let receivers = Self::request_transactions(
                    proof_with_status
                        .proofs
                        .iter()
                        .map(|proof| (proof.info(), proof.shuffled_signers(&self.ordered_authors))),
                    timestamp,
                    batch_reader,
                );
                proof_with_status
                    .status
                    .lock()
                    .replace(DataStatus::Requested(receivers));
            };

        fn prefetch_helper<T: TDataInfo>(
            data_pointer: &BatchPointer<T>,
            batch_reader: Arc<dyn BatchReader>,
            timestamp: u64,
            ordered_authors: &[PeerId],
        ) {
            if data_pointer.status.lock().is_some() {
                return;
            }
            let receivers = QuorumStorePayloadManager::request_transactions(
                data_pointer
                    .batch_summary
                    .iter()
                    .map(|proof| (proof.info(), proof.signers(ordered_authors))),
                timestamp,
                batch_reader,
            );
            data_pointer
                .status
                .lock()
                .replace(DataStatus::Requested(receivers));
        }

        match payload {
            Payload::InQuorumStore(proof_with_status) => {
                request_txns_and_update_status(proof_with_status, self.batch_reader.clone());
            },
            Payload::InQuorumStoreWithLimit(proof_with_data) => {
                request_txns_and_update_status(
                    &proof_with_data.proof_with_data,
                    self.batch_reader.clone(),
                );
            },
            Payload::QuorumStoreInlineHybrid(_, proof_with_data, _) => {
                request_txns_and_update_status(proof_with_data, self.batch_reader.clone());
            },
            Payload::DirectMempool(_) => {
                unreachable!()
            },
            Payload::OptQuorumStore(opt_qs_payload) => {
                prefetch_helper(
                    opt_qs_payload.opt_batches(),
                    self.batch_reader.clone(),
                    timestamp,
                    &self.ordered_authors,
                );
                prefetch_helper(
                    opt_qs_payload.proof_with_data(),
                    self.batch_reader.clone(),
                    timestamp,
                    &self.ordered_authors,
                )
            },
        };
    }

    fn check_payload_availability(&self, block: &Block) -> bool {
        let Some(payload) = block.payload() else {
            return true;
        };

        match payload {
            Payload::DirectMempool(_) => {
                unreachable!("QuorumStore doesn't support DirectMempool payload")
            },
            Payload::InQuorumStore(_) => true,
            Payload::InQuorumStoreWithLimit(_) => true,
            Payload::QuorumStoreInlineHybrid(_, _, _) => true,
            Payload::OptQuorumStore(opt_qs_payload) => {
                for batch in opt_qs_payload.opt_batches().deref() {
                    if self.batch_reader.exists(batch.digest()).is_none() {
                        return false;
                    }
                }
                true
            },
        }
    }

    async fn get_transactions(
        &self,
        block: &Block,
    ) -> ExecutorResult<(Vec<SignedTransaction>, Option<u64>)> {
        let Some(payload) = block.payload() else {
            return Ok((Vec::new(), None));
        };

        let transaction_payload = match payload {
            Payload::InQuorumStore(proof_with_data) => {
<<<<<<< HEAD
                let transactions =
                    process_payload(proof_with_data, self.batch_reader.clone(), block.block_data()).await?;
=======
                let transactions = process_payload(
                    proof_with_data,
                    self.batch_reader.clone(),
                    block,
                    &self.ordered_authors,
                )
                .await?;
>>>>>>> 3df964b7
                BlockTransactionPayload::new_in_quorum_store(
                    transactions,
                    proof_with_data.proofs.clone(),
                )
            },
            Payload::InQuorumStoreWithLimit(proof_with_data) => {
                let transactions = process_payload(
                    &proof_with_data.proof_with_data,
                    self.batch_reader.clone(),
<<<<<<< HEAD
                    block.block_data(),
=======
                    block,
                    &self.ordered_authors,
>>>>>>> 3df964b7
                )
                .await?;
                BlockTransactionPayload::new_in_quorum_store_with_limit(
                    transactions,
                    proof_with_data.proof_with_data.proofs.clone(),
                    proof_with_data.max_txns_to_execute,
                )
            },
            Payload::QuorumStoreInlineHybrid(
                inline_batches,
                proof_with_data,
                max_txns_to_execute,
            ) => {
                let all_transactions = {
<<<<<<< HEAD
                    let mut all_txns =
                        process_payload(proof_with_data, self.batch_reader.clone(), block.block_data()).await?;
=======
                    let mut all_txns = process_payload(
                        proof_with_data,
                        self.batch_reader.clone(),
                        block,
                        &self.ordered_authors,
                    )
                    .await?;
>>>>>>> 3df964b7
                    all_txns.append(
                        &mut inline_batches
                            .iter()
                            // TODO: Can clone be avoided here?
                            .flat_map(|(_batch_info, txns)| txns.clone())
                            .collect(),
                    );
                    all_txns
                };
                let inline_batches = inline_batches
                    .iter()
                    .map(|(batch_info, _)| batch_info.clone())
                    .collect();
                BlockTransactionPayload::new_quorum_store_inline_hybrid(
                    all_transactions,
                    proof_with_data.proofs.clone(),
                    *max_txns_to_execute,
                    inline_batches,
                )
            },
            Payload::OptQuorumStore(opt_qs_payload) => {
                let opt_batch_txns = process_payload_helper(
                    opt_qs_payload.opt_batches(),
                    self.batch_reader.clone(),
                    block,
                    &self.ordered_authors,
                )
                .await?;
                let proof_batch_txns = process_payload_helper(
                    opt_qs_payload.proof_with_data(),
                    self.batch_reader.clone(),
                    block,
                    &self.ordered_authors,
                )
                .await?;
                let inline_batch_txns = opt_qs_payload.inline_batches().transactions();
                let all_txns = [opt_batch_txns, proof_batch_txns, inline_batch_txns].concat();
                BlockTransactionPayload::new_opt_quorum_store(
                    all_txns,
                    opt_qs_payload.proof_with_data().deref().clone(),
                    opt_qs_payload.max_txns_to_execute(),
                    [
                        opt_qs_payload.opt_batches().deref().clone(),
                        opt_qs_payload.inline_batches().batch_infos(),
                    ]
                    .concat(),
                )
            },
            _ => unreachable!(
                "Wrong payload {} epoch {}, round {}, id {}",
                payload,
                block.block_data().epoch(),
                block.block_data().round(),
                block.id()
            ),
        };

        if let Some(consensus_publisher) = &self.maybe_consensus_publisher {
            let message = ConsensusObserverMessage::new_block_payload_message(
                block.gen_block_info(HashValue::zero(), 0, None),
                transaction_payload.clone(),
            );
            consensus_publisher.publish_message(message).await;
        }

        Ok((
            transaction_payload.transactions(),
            transaction_payload.limit(),
        ))
    }
}

/// Returns the transactions for the consensus observer payload manager
async fn get_transactions_for_observer(
    block: &Block,
    block_payloads: &Arc<Mutex<BTreeMap<(u64, Round), BlockPayloadStatus>>>,
    consensus_publisher: &Option<Arc<ConsensusPublisher>>,
) -> ExecutorResult<(Vec<SignedTransaction>, Option<u64>)> {
    // The data should already be available (as consensus observer will only ever
    // forward a block to the executor once the data has been received and verified).
    let block_payload = match block_payloads.lock().entry((block.epoch(), block.round())) {
        Entry::Occupied(mut value) => match value.get_mut() {
            BlockPayloadStatus::AvailableAndVerified(block_payload) => block_payload.clone(),
            BlockPayloadStatus::AvailableAndUnverified(_) => {
                // This shouldn't happen (the payload should already be verified)
                let error = format!(
                    "Payload data for block epoch {}, round {} is unverified!",
                    block.epoch(),
                    block.round()
                );
                return Err(InternalError { error });
            },
        },
        Entry::Vacant(_) => {
            // This shouldn't happen (the payload should already be present)
            let error = format!(
                "Missing payload data for block epoch {}, round {}!",
                block.epoch(),
                block.round()
            );
            return Err(InternalError { error });
        },
    };

    // If the payload is valid, publish it to any downstream observers
    let transaction_payload = block_payload.transaction_payload;
    if let Some(consensus_publisher) = consensus_publisher {
        let message = ConsensusObserverMessage::new_block_payload_message(
            block.gen_block_info(HashValue::zero(), 0, None),
            transaction_payload.clone(),
        );
        consensus_publisher.publish_message(message).await;
    }

    // Return the transactions and the transaction limit
    Ok((
        transaction_payload.transactions(),
        transaction_payload.limit(),
    ))
}

async fn process_payload_helper<T: TDataInfo>(
    data_ptr: &BatchPointer<T>,
    batch_reader: Arc<dyn BatchReader>,
    block: &Block,
    ordered_authors: &[PeerId],
) -> ExecutorResult<Vec<SignedTransaction>> {
    let status = data_ptr.status.lock().take();
    match status.expect("Should have been updated before.") {
        DataStatus::Cached(data) => {
            counters::QUORUM_BATCH_READY_COUNT.inc();
            data_ptr
                .status
                .lock()
                .replace(DataStatus::Cached(data.clone()));
            Ok(data)
        },
        DataStatus::Requested(receivers) => {
            let _timer = counters::BATCH_WAIT_DURATION.start_timer();
            let mut vec_ret = Vec::new();
            if !receivers.is_empty() {
                debug!(
                    "QSE: waiting for data on {} receivers, block_round {}",
                    receivers.len(),
                    block.round()
                );
            }
            let batches_and_responders = data_ptr.batch_summary.iter().map(|proof| {
                let mut signers = proof.signers(ordered_authors);
                if let Some(author) = block.author() {
                    signers.push(author);
                }
                (proof.info(), signers)
            });
            for (digest, rx) in receivers {
                match rx.await {
                    Err(e) => {
                        // We probably advanced epoch already.
                        warn!(
                            "Oneshot channel to get a batch was dropped with error {:?}",
                            e
                        );
                        let new_receivers = QuorumStorePayloadManager::request_transactions(
                            batches_and_responders,
                            block.timestamp_usecs(),
                            batch_reader.clone(),
                        );
                        // Could not get all data so requested again
                        data_ptr
                            .status
                            .lock()
                            .replace(DataStatus::Requested(new_receivers));
                        return Err(DataNotFound(digest));
                    },
                    Ok(Ok(data)) => {
                        vec_ret.push(data);
                    },
                    Ok(Err(e)) => {
                        let new_receivers = QuorumStorePayloadManager::request_transactions(
                            batches_and_responders,
                            block.timestamp_usecs(),
                            batch_reader.clone(),
                        );
                        // Could not get all data so requested again
                        data_ptr
                            .status
                            .lock()
                            .replace(DataStatus::Requested(new_receivers));
                        return Err(e);
                    },
                }
            }
            let ret: Vec<SignedTransaction> = vec_ret.into_iter().flatten().collect();
            // execution asks for the data twice, so data is cached here for the second time.
            data_ptr
                .status
                .lock()
                .replace(DataStatus::Cached(ret.clone()));
            Ok(ret)
        },
    }
}

/// This is deprecated. Use `process_payload_helper` instead after migrating to
/// OptQuorumStore payload
async fn process_payload(
    proof_with_data: &ProofWithData,
    batch_reader: Arc<dyn BatchReader>,
<<<<<<< HEAD
    block_data: &BlockData,
=======
    block: &Block,
    ordered_authors: &[PeerId],
>>>>>>> 3df964b7
) -> ExecutorResult<Vec<SignedTransaction>> {
    let status = proof_with_data.status.lock().take();
    match status.expect("Should have been updated before.") {
        DataStatus::Cached(data) => {
            counters::QUORUM_BATCH_READY_COUNT.inc();
            proof_with_data
                .status
                .lock()
                .replace(DataStatus::Cached(data.clone()));
            Ok(data)
        },
        DataStatus::Requested(receivers) => {
            let _timer = counters::BATCH_WAIT_DURATION.start_timer();
            let mut vec_ret = Vec::new();
            if !receivers.is_empty() {
                debug!(
                    "QSE: waiting for data on {} receivers, block_round {}",
                    receivers.len(),
                    block_data.round()
                );
            }
            for (digest, rx) in receivers {
                match rx.await {
                    Err(e) => {
                        // We probably advanced epoch already.
                        warn!(
                            "Oneshot channel to get a batch was dropped with error {:?}",
                            e
                        );
                        let new_receivers = QuorumStorePayloadManager::request_transactions(
<<<<<<< HEAD
                            proof_with_data.proofs.clone(),
                            block_data.timestamp_usecs(),
=======
                            proof_with_data.proofs.iter().map(|proof| {
                                (proof.info(), proof.shuffled_signers(ordered_authors))
                            }),
                            block.timestamp_usecs(),
>>>>>>> 3df964b7
                            batch_reader.clone(),
                        );
                        // Could not get all data so requested again
                        proof_with_data
                            .status
                            .lock()
                            .replace(DataStatus::Requested(new_receivers));
                        return Err(DataNotFound(digest));
                    },
                    Ok(Ok(data)) => {
                        vec_ret.push(data);
                    },
                    Ok(Err(e)) => {
                        let new_receivers = QuorumStorePayloadManager::request_transactions(
<<<<<<< HEAD
                            proof_with_data.proofs.clone(),
                            block_data.timestamp_usecs(),
=======
                            proof_with_data.proofs.iter().map(|proof| {
                                (proof.info(), proof.shuffled_signers(ordered_authors))
                            }),
                            block.timestamp_usecs(),
>>>>>>> 3df964b7
                            batch_reader.clone(),
                        );
                        // Could not get all data so requested again
                        proof_with_data
                            .status
                            .lock()
                            .replace(DataStatus::Requested(new_receivers));
                        return Err(e);
                    },
                }
            }
            let ret: Vec<SignedTransaction> = vec_ret.into_iter().flatten().collect();
            // execution asks for the data twice, so data is cached here for the second time.
            proof_with_data
                .status
                .lock()
                .replace(DataStatus::Cached(ret.clone()));
            Ok(ret)
        },
    }
}

pub struct ConsensusObserverPayloadManager {
    txns_pool: Arc<Mutex<BTreeMap<(u64, Round), BlockPayloadStatus>>>,
    consensus_publisher: Option<Arc<ConsensusPublisher>>,
}

impl ConsensusObserverPayloadManager {
    pub fn new(
        txns_pool: Arc<Mutex<BTreeMap<(u64, Round), BlockPayloadStatus>>>,
        consensus_publisher: Option<Arc<ConsensusPublisher>>,
    ) -> Self {
        Self {
            txns_pool,
            consensus_publisher,
        }
    }
}

#[async_trait]
impl TPayloadManager for ConsensusObserverPayloadManager {
    fn notify_commit(&self, _block_timestamp: u64, _payloads: Vec<Payload>) {
        // noop
    }

    fn prefetch_payload_data(&self, _payload: &Payload, _timestamp: u64) {
        // noop
    }

    fn check_payload_availability(&self, _block: &Block) -> bool {
        unreachable!("this method isn't used in ConsensusObserver")
    }

    async fn get_transactions(
        &self,
        block: &Block,
    ) -> ExecutorResult<(Vec<SignedTransaction>, Option<u64>)> {
        return get_transactions_for_observer(block, &self.txns_pool, &self.consensus_publisher)
            .await;
    }
}<|MERGE_RESOLUTION|>--- conflicted
+++ resolved
@@ -11,14 +11,10 @@
     quorum_store::{batch_store::BatchReader, quorum_store_coordinator::CoordinatorCommand},
 };
 use aptos_consensus_types::{
-<<<<<<< HEAD
-    block::Block, block_data::{self, BlockData}, common::{DataStatus, Payload, ProofWithData, Round}, proof_of_store::ProofOfStore
-=======
     block::Block,
     common::{DataStatus, Payload, ProofWithData, Round},
     payload::{BatchPointer, TDataInfo},
     proof_of_store::BatchInfo,
->>>>>>> 3df964b7
 };
 use aptos_crypto::HashValue;
 use aptos_executor_types::{
@@ -321,10 +317,6 @@
 
         let transaction_payload = match payload {
             Payload::InQuorumStore(proof_with_data) => {
-<<<<<<< HEAD
-                let transactions =
-                    process_payload(proof_with_data, self.batch_reader.clone(), block.block_data()).await?;
-=======
                 let transactions = process_payload(
                     proof_with_data,
                     self.batch_reader.clone(),
@@ -332,7 +324,6 @@
                     &self.ordered_authors,
                 )
                 .await?;
->>>>>>> 3df964b7
                 BlockTransactionPayload::new_in_quorum_store(
                     transactions,
                     proof_with_data.proofs.clone(),
@@ -342,12 +333,8 @@
                 let transactions = process_payload(
                     &proof_with_data.proof_with_data,
                     self.batch_reader.clone(),
-<<<<<<< HEAD
-                    block.block_data(),
-=======
                     block,
                     &self.ordered_authors,
->>>>>>> 3df964b7
                 )
                 .await?;
                 BlockTransactionPayload::new_in_quorum_store_with_limit(
@@ -362,10 +349,6 @@
                 max_txns_to_execute,
             ) => {
                 let all_transactions = {
-<<<<<<< HEAD
-                    let mut all_txns =
-                        process_payload(proof_with_data, self.batch_reader.clone(), block.block_data()).await?;
-=======
                     let mut all_txns = process_payload(
                         proof_with_data,
                         self.batch_reader.clone(),
@@ -373,7 +356,6 @@
                         &self.ordered_authors,
                     )
                     .await?;
->>>>>>> 3df964b7
                     all_txns.append(
                         &mut inline_batches
                             .iter()
@@ -582,12 +564,8 @@
 async fn process_payload(
     proof_with_data: &ProofWithData,
     batch_reader: Arc<dyn BatchReader>,
-<<<<<<< HEAD
-    block_data: &BlockData,
-=======
     block: &Block,
     ordered_authors: &[PeerId],
->>>>>>> 3df964b7
 ) -> ExecutorResult<Vec<SignedTransaction>> {
     let status = proof_with_data.status.lock().take();
     match status.expect("Should have been updated before.") {
@@ -606,7 +584,7 @@
                 debug!(
                     "QSE: waiting for data on {} receivers, block_round {}",
                     receivers.len(),
-                    block_data.round()
+                    block.block_data().round()
                 );
             }
             for (digest, rx) in receivers {
@@ -618,15 +596,10 @@
                             e
                         );
                         let new_receivers = QuorumStorePayloadManager::request_transactions(
-<<<<<<< HEAD
-                            proof_with_data.proofs.clone(),
-                            block_data.timestamp_usecs(),
-=======
                             proof_with_data.proofs.iter().map(|proof| {
                                 (proof.info(), proof.shuffled_signers(ordered_authors))
                             }),
                             block.timestamp_usecs(),
->>>>>>> 3df964b7
                             batch_reader.clone(),
                         );
                         // Could not get all data so requested again
@@ -641,15 +614,10 @@
                     },
                     Ok(Err(e)) => {
                         let new_receivers = QuorumStorePayloadManager::request_transactions(
-<<<<<<< HEAD
-                            proof_with_data.proofs.clone(),
-                            block_data.timestamp_usecs(),
-=======
                             proof_with_data.proofs.iter().map(|proof| {
                                 (proof.info(), proof.shuffled_signers(ordered_authors))
                             }),
                             block.timestamp_usecs(),
->>>>>>> 3df964b7
                             batch_reader.clone(),
                         );
                         // Could not get all data so requested again
