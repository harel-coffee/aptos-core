// Copyright © Aptos Foundation
// SPDX-License-Identifier: Apache-2.0

use crate::{
    pipeline::{
        execution_wait_phase::ExecutionWaitRequest,
        pipeline_phase::{CountedRequest, StatelessPipeline},
    },
    state_computer::{PipelineExecutionResult, StateComputeResultFut, SyncStateComputeResultFut},
    state_replication::StateComputer,
};
use aptos_consensus_types::pipelined_block::PipelinedBlock;
use aptos_crypto::HashValue;
<<<<<<< HEAD
use aptos_executor_types::ExecutorError;
use aptos_logger::{debug, info};
=======
use aptos_executor_types::{ExecutorError, ExecutorResult};
use aptos_logger::debug;
>>>>>>> 3df964b7
use async_trait::async_trait;
use dashmap::DashMap;
use futures::TryFutureExt;
use std::{
    collections::HashMap, fmt::{Debug, Display, Formatter}, pin::Pin, sync::Arc
};

/// [ This class is used when consensus.decoupled = true ]
/// ExecutionSchedulePhase is a singleton that receives ordered blocks from
/// the buffer manager and send them to the ExecutionPipeline.

pub struct ExecutionRequest {
    pub ordered_blocks: Vec<PipelinedBlock>,
    // Hold a CountedRequest to guarantee the executor doesn't get reset with pending tasks
    // stuck in the ExecutinoPipeline.
    pub lifetime_guard: CountedRequest<()>,
}

impl Debug for ExecutionRequest {
    fn fmt(&self, f: &mut Formatter) -> std::fmt::Result {
        write!(f, "{}", self)
    }
}

impl Display for ExecutionRequest {
    fn fmt(&self, f: &mut Formatter) -> std::fmt::Result {
        write!(f, "ExecutionScheduleRequest({:?})", self.ordered_blocks)
    }
}

pub struct ExecutionSchedulePhase {
    execution_proxy: Arc<dyn StateComputer>,
    execution_futures: Arc<DashMap<HashValue, SyncStateComputeResultFut>>,
}

impl ExecutionSchedulePhase {
    pub fn new(execution_proxy: Arc<dyn StateComputer>, execution_futures: Arc<DashMap<HashValue, SyncStateComputeResultFut>>) -> Self {
        Self { 
            execution_proxy,
            execution_futures,
        }
    }
}

#[async_trait]
impl StatelessPipeline for ExecutionSchedulePhase {
    type Request = ExecutionRequest;
    type Response = ExecutionWaitRequest;

    const NAME: &'static str = "execution_schedule";

    async fn process(&self, req: ExecutionRequest) -> ExecutionWaitRequest {
        let ExecutionRequest {
            ordered_blocks,
            lifetime_guard,
        } = req;

        let block_id = match ordered_blocks.last() {
            Some(block) => block.id(),
            None => {
                return ExecutionWaitRequest {
                    block_id: HashValue::zero(),
                    fut: Box::pin(async { Err(aptos_executor_types::ExecutorError::EmptyBlocks) }),
                }
            },
        };

        // Call schedule_compute() for each block here (not in the fut being returned) to
        // make sure they are scheduled in order.
        for block in &ordered_blocks {
            match self.execution_futures.entry(block.id()) {
                dashmap::mapref::entry::Entry::Occupied(_) => {
                    info!("[PreExecution] block was pre-executed, epoch {} round {} id {}", block.epoch(), block.round(), block.id());
                }
                dashmap::mapref::entry::Entry::Vacant(entry) => {
                    info!("[PreExecution] block was not pre-executed, epoch {} round {} id {}", block.epoch(), block.round(), block.id());
                    let fut = self
                        .execution_proxy
                        .schedule_compute(block.block(), block.parent_id(), block.randomness().cloned())
                        .await;
                    entry.insert(fut);
                }
            }
        }

        let execution_futures = self.execution_futures.clone();

        // In the future being returned, wait for the compute results in order.
        // n.b. Must `spawn()` here to make sure lifetime_guard will be released even if
        //      ExecutionWait phase is never kicked off.
        let fut = tokio::task::spawn(async move {
            let mut results = vec![];
<<<<<<< HEAD
            for block in ordered_blocks {
                debug!("[Execution] try to receive compute result for block, epoch {} round {} id {}", block.epoch(), block.round(), block.id());
                if let Some((_, fut)) = execution_futures.remove(&block.id()) {
                    let PipelineExecutionResult {
                    input_txns,
                    result,
                    execution_time,
                } = fut.await?;
                    results.push(block.set_execution_result(input_txns, result, execution_time));
                } else {
                    return Err(ExecutorError::internal_err(format!(
                        "Failed to find compute result for block {}",
                        block.id()
                    )));
                }
=======
            // wait for all futs so that lifetime_guard is guaranteed to be dropped only
            // after all executor calls are over
            for (block, fut) in itertools::zip_eq(&ordered_blocks, futs) {
                debug!("try to receive compute result for block {}", block.id());
                results.push(fut.await)
>>>>>>> 3df964b7
            }
            let results = itertools::zip_eq(ordered_blocks, results)
                .map(|(block, res)| {
                    let PipelineExecutionResult {
                        input_txns,
                        result,
                        execution_time,
                    } = res?;
                    Ok(block.set_execution_result(input_txns, result, execution_time))
                })
                .collect::<ExecutorResult<Vec<_>>>()?;
            drop(lifetime_guard);
            Ok(results)
        })
        .map_err(ExecutorError::internal_err)
        .and_then(|res| async { res });

        ExecutionWaitRequest {
            block_id,
            fut: Box::pin(fut),
        }
    }
}<|MERGE_RESOLUTION|>--- conflicted
+++ resolved
@@ -11,13 +11,8 @@
 };
 use aptos_consensus_types::pipelined_block::PipelinedBlock;
 use aptos_crypto::HashValue;
-<<<<<<< HEAD
-use aptos_executor_types::ExecutorError;
+use aptos_executor_types::{ExecutorError, ExecutorResult};
 use aptos_logger::{debug, info};
-=======
-use aptos_executor_types::{ExecutorError, ExecutorResult};
-use aptos_logger::debug;
->>>>>>> 3df964b7
 use async_trait::async_trait;
 use dashmap::DashMap;
 use futures::TryFutureExt;
@@ -55,7 +50,7 @@
 
 impl ExecutionSchedulePhase {
     pub fn new(execution_proxy: Arc<dyn StateComputer>, execution_futures: Arc<DashMap<HashValue, SyncStateComputeResultFut>>) -> Self {
-        Self { 
+        Self {
             execution_proxy,
             execution_futures,
         }
@@ -110,32 +105,29 @@
         //      ExecutionWait phase is never kicked off.
         let fut = tokio::task::spawn(async move {
             let mut results = vec![];
-<<<<<<< HEAD
-            for block in ordered_blocks {
+            // wait for all futs so that lifetime_guard is guaranteed to be dropped only
+            // after all executor calls are over
+            for block in &ordered_blocks {
                 debug!("[Execution] try to receive compute result for block, epoch {} round {} id {}", block.epoch(), block.round(), block.id());
                 if let Some((_, fut)) = execution_futures.remove(&block.id()) {
-                    let PipelineExecutionResult {
-                    input_txns,
-                    result,
-                    execution_time,
-                } = fut.await?;
-                    results.push(block.set_execution_result(input_txns, result, execution_time));
-                } else {
-                    return Err(ExecutorError::internal_err(format!(
-                        "Failed to find compute result for block {}",
-                        block.id()
-                    )));
+                    results.push(fut.await)
                 }
-=======
-            // wait for all futs so that lifetime_guard is guaranteed to be dropped only
-            // after all executor calls are over
-            for (block, fut) in itertools::zip_eq(&ordered_blocks, futs) {
-                debug!("try to receive compute result for block {}", block.id());
-                results.push(fut.await)
->>>>>>> 3df964b7
             }
             let results = itertools::zip_eq(ordered_blocks, results)
                 .map(|(block, res)| {
+                    // if let Some((_, fut)) = execution_futures.remove(&block.id()) {
+                    //     let PipelineExecutionResult {
+                    //         input_txns,
+                    //         result,
+                    //         execution_time,
+                    //     } = res?;
+                    //     Ok(block.set_execution_result(input_txns, result, execution_time))
+                    // } else {
+                    //     return Err(ExecutorError::internal_err(format!(
+                    //         "Failed to find compute result for block {}",
+                    //         block.id()
+                    //     )));
+                    // }
                     let PipelineExecutionResult {
                         input_txns,
                         result,
