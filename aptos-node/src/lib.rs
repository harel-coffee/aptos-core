--- conflicted
+++ resolved
@@ -689,7 +689,6 @@
         _ => None,
     };
 
-<<<<<<< HEAD
     let jwk_consensus_runtime = match (jwk_consensus_network_interfaces, identity_blob.clone()) {
         (Some(interfaces), Some(identity_blob)) => {
             let ApplicationNetworkInterfaces {
@@ -707,31 +706,11 @@
                 network_service_events,
                 reconfig_events,
                 onchain_jwk_updated_events,
-                vtxn_pool_writer_for_jwk,
+                vtxn_pool.clone(),
             );
             Some(jwk_consensus_runtime)
         },
         _ => None,
-=======
-    let jwk_consensus_runtime = if let Some(obj) = jwk_consensus_network_interfaces {
-        let ApplicationNetworkInterfaces {
-            network_client,
-            network_service_events,
-        } = obj;
-        let (reconfig_events, onchain_jwk_updated_events) = jwk_consensus_subscriptions.expect(
-            "JWK consensus needs to listen to NewEpochEvents and OnChainJWKMapUpdated events.",
-        );
-        let jwk_consensus_runtime = start_jwk_consensus_runtime(
-            network_client,
-            network_service_events,
-            vtxn_pool.clone(),
-            reconfig_events,
-            onchain_jwk_updated_events,
-        );
-        Some(jwk_consensus_runtime)
-    } else {
-        None
->>>>>>> a0574c0b
     };
 
     // Create the consensus runtime (this blocks on state sync first)
