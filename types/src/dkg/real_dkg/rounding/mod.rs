// Copyright © Aptos Foundation

use aptos_dkg::pvss::WeightedConfig;
use fixed::types::U64F64;
use once_cell::sync::Lazy;
use std::{
    cmp::max,
    fmt,
    fmt::{Debug, Formatter},
};

<<<<<<< HEAD
// dkg todo: move to config file
pub const SECRECY_THRESHOLD: f64 = 0.5;
pub const RECONSTRUCT_THRESHOLD: f64 = 2.0 / 3.0;
pub const FAST_PATH_SECRECY_THRESHOLD: f64 = 2.0 / 3.0;

=======
>>>>>>> 8fd9ee31
pub fn total_weight_lower_bound(validator_stakes: &Vec<u64>) -> usize {
    // Each validator has at least 1 weight.
    validator_stakes.len()
}

pub fn total_weight_upper_bound(
    validator_stakes: &Vec<u64>,
    reconstruct_threshold_in_stake_ratio: U64F64,
    secrecy_threshold_in_stake_ratio: U64F64,
) -> usize {
    assert!(reconstruct_threshold_in_stake_ratio > secrecy_threshold_in_stake_ratio);
    let bound_1 = ((U64F64::from_num(1)
        / (reconstruct_threshold_in_stake_ratio - secrecy_threshold_in_stake_ratio))
        + U64F64::from_num(1))
    .to_num::<u64>()
        * (validator_stakes.len() as u64);

    let stake_sum = validator_stakes.iter().sum::<u64>();
    let stake_min = *validator_stakes.iter().min().unwrap();
    let bound_2 = stake_sum / max(1, stake_min) + 1;

    max(bound_1 as usize, bound_2 as usize)
}

#[derive(Clone, Debug)]
pub struct DKGRounding {
    pub profile: DKGRoundingProfile,
    pub wconfig: WeightedConfig,
    pub fast_wconfig: Option<WeightedConfig>,
}

impl DKGRounding {
    pub fn new(
        validator_stakes: &Vec<u64>,
<<<<<<< HEAD
        secrecy_threshold_in_stake_ratio: f64,
        reconstruct_threshold_in_stake_ratio: f64,
        fast_secrecy_threshold_in_stake_ratio: Option<f64>,
=======
        secrecy_threshold_in_stake_ratio: U64F64,
        reconstruct_threshold_in_stake_ratio: U64F64,
>>>>>>> 8fd9ee31
    ) -> Self {
        assert!(reconstruct_threshold_in_stake_ratio > secrecy_threshold_in_stake_ratio);

        let total_weight_min = total_weight_lower_bound(validator_stakes);
        let total_weight_max = total_weight_upper_bound(
            validator_stakes,
            reconstruct_threshold_in_stake_ratio,
            secrecy_threshold_in_stake_ratio,
        );

        let profile = DKGRoundingProfile::new(
            validator_stakes,
            total_weight_min,
            total_weight_max,
            secrecy_threshold_in_stake_ratio,
            reconstruct_threshold_in_stake_ratio,
            fast_secrecy_threshold_in_stake_ratio,
        );

        let wconfig = WeightedConfig::new(
            profile.reconstruct_threshold_in_weights as usize,
            profile
                .validator_weights
                .iter()
                .map(|w| *w as usize)
                .collect(),
        )
        .unwrap();

        let fast_wconfig = profile.fast_reconstruct_threshold_in_weights.map(
            |fast_reconstruct_threshold_in_weights| {
                WeightedConfig::new(
                    fast_reconstruct_threshold_in_weights as usize,
                    profile
                        .validator_weights
                        .iter()
                        .map(|w| *w as usize)
                        .collect(),
                )
                .unwrap()
            },
        );

        Self {
            profile,
            wconfig,
            fast_wconfig,
        }
    }
}

#[derive(Clone)]
pub struct DKGRoundingProfile {
    // calculated weights for each validator after rounding
    pub validator_weights: Vec<u64>,
    // The ratio of stake that may reveal the randomness, e.g. 50%
    pub secrecy_threshold_in_stake_ratio: U64F64,
    // The ratio of stake that always can reconstruct the randomness, e.g. 66.67%
    pub reconstruct_threshold_in_stake_ratio: U64F64,
    // The number of weights needed to reconstruct the randomness
    pub reconstruct_threshold_in_weights: u64,
    // The ratio of stake that always can reconstruct the randomness for the fast path, e.g. 66.67% + delta
    pub fast_reconstruct_threshold_in_stake_ratio: Option<f64>,
    // The number of weights needed to reconstruct the randomness for the fast path
    pub fast_reconstruct_threshold_in_weights: Option<u64>,
}

impl Debug for DKGRoundingProfile {
    fn fmt(&self, f: &mut Formatter<'_>) -> fmt::Result {
        write!(
            f,
            "total_weight: {}, ",
            self.validator_weights.iter().sum::<u64>()
        )?;
        write!(
            f,
            "secrecy_threshold_in_stake_ratio: {}, ",
            self.secrecy_threshold_in_stake_ratio
        )?;
        write!(
            f,
            "reconstruct_threshold_in_stake_ratio: {}, ",
            self.reconstruct_threshold_in_stake_ratio
        )?;
        write!(
            f,
            "reconstruct_threshold_in_weights: {}, ",
            self.reconstruct_threshold_in_weights
        )?;
        write!(
            f,
            "fast_reconstruct_threshold_in_stake_ratio: {:?}, ",
            self.fast_reconstruct_threshold_in_stake_ratio
        )?;
        write!(
            f,
            "fast_reconstruct_threshold_in_weights: {:?}, ",
            self.fast_reconstruct_threshold_in_weights
        )?;
        writeln!(f, "validator_weights: {:?}", self.validator_weights)?;

        Ok(())
    }
}

impl DKGRoundingProfile {
    pub fn new(
        validator_stakes: &Vec<u64>,
        total_weight_min: usize,
        total_weight_max: usize,
<<<<<<< HEAD
        secrecy_threshold_in_stake_ratio: f64,
        reconstruct_threshold_in_stake_ratio: f64,
        fast_secrecy_threshold_in_stake_ratio: Option<f64>,
=======
        secrecy_threshold_in_stake_ratio: U64F64,
        reconstruct_threshold_in_stake_ratio: U64F64,
>>>>>>> 8fd9ee31
    ) -> Self {
        assert!(total_weight_min >= validator_stakes.len());
        assert!(total_weight_max >= total_weight_min);
        assert!(secrecy_threshold_in_stake_ratio * U64F64::from_num(3) > U64F64::from_num(1));
        assert!(secrecy_threshold_in_stake_ratio < reconstruct_threshold_in_stake_ratio);
        assert!(reconstruct_threshold_in_stake_ratio * U64F64::from_num(3) <= U64F64::from_num(2));

        let mut weight_low = total_weight_min as u64;
        let mut weight_high = total_weight_max as u64;
        let mut best_profile = compute_profile_fixed_point(
            validator_stakes,
            weight_low,
            secrecy_threshold_in_stake_ratio,
            fast_secrecy_threshold_in_stake_ratio,
        );

        if is_valid_profile(&best_profile, reconstruct_threshold_in_stake_ratio) {
            return best_profile;
        }

        // binary search for the minimum weight that satisfies the conditions
        while weight_low <= weight_high {
            let weight_mid = weight_low + (weight_high - weight_low) / 2;
            let profile = compute_profile_fixed_point(
                validator_stakes,
                weight_mid,
                secrecy_threshold_in_stake_ratio,
                fast_secrecy_threshold_in_stake_ratio,
            );

            // Check if the current weight satisfies the conditions
            if is_valid_profile(&profile, reconstruct_threshold_in_stake_ratio) {
                best_profile = profile;
                weight_high = weight_mid - 1;
            } else {
                weight_low = weight_mid + 1;
            }
        }

        // todo: remove once aptos-dkg supports 0 weights
        if !is_valid_profile(&best_profile, reconstruct_threshold_in_stake_ratio) {
            println!("[Randomness] Rounding error: failed to find a valid profile, using default");
            return Self::default(
                validator_stakes.len(),
                secrecy_threshold_in_stake_ratio,
                reconstruct_threshold_in_stake_ratio,
            );
        }

        best_profile
    }

    pub fn default(
        num_validators: usize,
        secrecy_threshold_in_stake_ratio: U64F64,
        reconstruct_threshold_in_stake_ratio: U64F64,
    ) -> Self {
        Self {
            validator_weights: vec![1; num_validators],
            secrecy_threshold_in_stake_ratio,
            reconstruct_threshold_in_stake_ratio,
<<<<<<< HEAD
            reconstruct_threshold_in_weights: (num_validators as f64 * SECRECY_THRESHOLD) as u64,
            fast_reconstruct_threshold_in_stake_ratio: None,
            fast_reconstruct_threshold_in_weights: None,
=======
            reconstruct_threshold_in_weights: (U64F64::from_num(num_validators)
                * secrecy_threshold_in_stake_ratio)
                .to_num::<u64>(),
>>>>>>> 8fd9ee31
        }
    }
}

fn is_valid_profile(
    profile: &DKGRoundingProfile,
    reconstruct_threshold_in_stake_ratio: U64F64,
) -> bool {
    // ensure the reconstruction is below threshold, all validators have at least 1 weight, and the fast path threshold is valid
    profile.reconstruct_threshold_in_stake_ratio <= reconstruct_threshold_in_stake_ratio
        && profile.validator_weights.iter().all(|&w| w > 0)
        && profile
            .fast_reconstruct_threshold_in_stake_ratio
            .unwrap_or(1.0)
            <= 1.0
}

fn compute_profile_fixed_point(
    validator_stakes: &Vec<u64>,
    weights_sum: u64,
<<<<<<< HEAD
    secrecy_threshold_in_stake_ratio: f64,
    maybe_fast_secrecy_threshold_in_stake_ratio: Option<f64>,
=======
    secrecy_threshold_in_stake_ratio: U64F64,
>>>>>>> 8fd9ee31
) -> DKGRoundingProfile {
    // Use fixed-point arithmetic to ensure the same result across machines.
    // See paper for details of the rounding algorithm
    // https://eprint.iacr.org/2024/198
    let stake_sum: u64 = validator_stakes.iter().sum::<u64>();
    let stake_sum_fixed = U64F64::from_num(stake_sum);
    let stake_per_weight: u64 = max(1, stake_sum / weights_sum);
    let stake_per_weight_fixed = U64F64::from_num(stake_per_weight);
    let mut delta_down_fixed = U64F64::from_num(0);
    let mut delta_up_fixed = U64F64::from_num(0);
    let mut validator_weights: Vec<u64> = vec![];
    for stake in validator_stakes {
        let ideal_weight_fixed = U64F64::from_num(*stake) / stake_per_weight_fixed;
        // rounded to the nearest integer
        let rounded_weight_fixed =
            (U64F64::from_num(*stake) / stake_per_weight_fixed + U64F64::from_num(0.5)).floor();
        validator_weights.push(rounded_weight_fixed.to_num::<u64>());
        if ideal_weight_fixed > rounded_weight_fixed {
            delta_down_fixed += ideal_weight_fixed - rounded_weight_fixed;
        } else {
            delta_up_fixed += rounded_weight_fixed - ideal_weight_fixed;
        }
    }
    let delta_total_fixed = delta_down_fixed + delta_up_fixed;
    let reconstruct_threshold_in_weights_fixed =
        (secrecy_threshold_in_stake_ratio * stake_sum_fixed / stake_per_weight_fixed
            + delta_up_fixed)
            .ceil();
    let reconstruct_threshold_in_weights: u64 =
        reconstruct_threshold_in_weights_fixed.to_num::<u64>();
    let stake_gap_fixed = stake_per_weight_fixed * delta_total_fixed / stake_sum_fixed;
    let reconstruct_threshold_in_stake_ratio = secrecy_threshold_in_stake_ratio + stake_gap_fixed;

    let mut fast_reconstruct_threshold_in_stake_ratio = None;
    let mut fast_reconstruct_threshold_in_weights = None;
    if let Some(fast_secrecy_threshold_in_stake_ratio) = maybe_fast_secrecy_threshold_in_stake_ratio
    {
        let fast_secrecy_threshold_in_stake_ratio_fixed =
            U64F64::from_num(fast_secrecy_threshold_in_stake_ratio);
        let fast_reconstruct_threshold_in_stake_ratio_fixed =
            fast_secrecy_threshold_in_stake_ratio_fixed + stake_gap_fixed;
        fast_reconstruct_threshold_in_stake_ratio =
            Some(fast_reconstruct_threshold_in_stake_ratio_fixed.to_num::<f64>());
        fast_reconstruct_threshold_in_weights = Some(
            (fast_reconstruct_threshold_in_stake_ratio_fixed * stake_sum_fixed
                / stake_per_weight_fixed
                + delta_up_fixed)
                .ceil()
                .to_num::<u64>(),
        );
    }

    DKGRoundingProfile {
        validator_weights,
        secrecy_threshold_in_stake_ratio,
        reconstruct_threshold_in_stake_ratio,
        reconstruct_threshold_in_weights,
        fast_reconstruct_threshold_in_stake_ratio,
        fast_reconstruct_threshold_in_weights,
    }
}

#[cfg(test)]
mod tests;

pub static DEFAULT_SECRECY_THRESHOLD: Lazy<U64F64> =
    Lazy::new(|| U64F64::from_num(1) / U64F64::from_num(2));

pub static DEFAULT_RECONSTRUCT_THRESHOLD: Lazy<U64F64> =
    Lazy::new(|| U64F64::from_num(2) / U64F64::from_num(3));<|MERGE_RESOLUTION|>--- conflicted
+++ resolved
@@ -8,15 +8,8 @@
     fmt,
     fmt::{Debug, Formatter},
 };
-
-<<<<<<< HEAD
-// dkg todo: move to config file
-pub const SECRECY_THRESHOLD: f64 = 0.5;
-pub const RECONSTRUCT_THRESHOLD: f64 = 2.0 / 3.0;
 pub const FAST_PATH_SECRECY_THRESHOLD: f64 = 2.0 / 3.0;
 
-=======
->>>>>>> 8fd9ee31
 pub fn total_weight_lower_bound(validator_stakes: &Vec<u64>) -> usize {
     // Each validator has at least 1 weight.
     validator_stakes.len()
@@ -51,14 +44,9 @@
 impl DKGRounding {
     pub fn new(
         validator_stakes: &Vec<u64>,
-<<<<<<< HEAD
-        secrecy_threshold_in_stake_ratio: f64,
-        reconstruct_threshold_in_stake_ratio: f64,
-        fast_secrecy_threshold_in_stake_ratio: Option<f64>,
-=======
         secrecy_threshold_in_stake_ratio: U64F64,
         reconstruct_threshold_in_stake_ratio: U64F64,
->>>>>>> 8fd9ee31
+        fast_secrecy_threshold_in_stake_ratio: Option<f64>,
     ) -> Self {
         assert!(reconstruct_threshold_in_stake_ratio > secrecy_threshold_in_stake_ratio);
 
@@ -169,14 +157,9 @@
         validator_stakes: &Vec<u64>,
         total_weight_min: usize,
         total_weight_max: usize,
-<<<<<<< HEAD
-        secrecy_threshold_in_stake_ratio: f64,
-        reconstruct_threshold_in_stake_ratio: f64,
-        fast_secrecy_threshold_in_stake_ratio: Option<f64>,
-=======
         secrecy_threshold_in_stake_ratio: U64F64,
         reconstruct_threshold_in_stake_ratio: U64F64,
->>>>>>> 8fd9ee31
+        fast_secrecy_threshold_in_stake_ratio: Option<f64>,
     ) -> Self {
         assert!(total_weight_min >= validator_stakes.len());
         assert!(total_weight_max >= total_weight_min);
@@ -238,15 +221,11 @@
             validator_weights: vec![1; num_validators],
             secrecy_threshold_in_stake_ratio,
             reconstruct_threshold_in_stake_ratio,
-<<<<<<< HEAD
-            reconstruct_threshold_in_weights: (num_validators as f64 * SECRECY_THRESHOLD) as u64,
-            fast_reconstruct_threshold_in_stake_ratio: None,
-            fast_reconstruct_threshold_in_weights: None,
-=======
             reconstruct_threshold_in_weights: (U64F64::from_num(num_validators)
                 * secrecy_threshold_in_stake_ratio)
                 .to_num::<u64>(),
->>>>>>> 8fd9ee31
+            fast_reconstruct_threshold_in_stake_ratio: None,
+            fast_reconstruct_threshold_in_weights: None,
         }
     }
 }
@@ -267,12 +246,8 @@
 fn compute_profile_fixed_point(
     validator_stakes: &Vec<u64>,
     weights_sum: u64,
-<<<<<<< HEAD
-    secrecy_threshold_in_stake_ratio: f64,
+    secrecy_threshold_in_stake_ratio: U64F64,
     maybe_fast_secrecy_threshold_in_stake_ratio: Option<f64>,
-=======
-    secrecy_threshold_in_stake_ratio: U64F64,
->>>>>>> 8fd9ee31
 ) -> DKGRoundingProfile {
     // Use fixed-point arithmetic to ensure the same result across machines.
     // See paper for details of the rounding algorithm
@@ -304,7 +279,8 @@
     let reconstruct_threshold_in_weights: u64 =
         reconstruct_threshold_in_weights_fixed.to_num::<u64>();
     let stake_gap_fixed = stake_per_weight_fixed * delta_total_fixed / stake_sum_fixed;
-    let reconstruct_threshold_in_stake_ratio = secrecy_threshold_in_stake_ratio + stake_gap_fixed;
+    let reconstruct_threshold_in_stake_ratio: f64 =
+        (secrecy_threshold_in_stake_ratio_fixed + stake_gap_fixed).to_num::<f64>();
 
     let mut fast_reconstruct_threshold_in_stake_ratio = None;
     let mut fast_reconstruct_threshold_in_weights = None;
